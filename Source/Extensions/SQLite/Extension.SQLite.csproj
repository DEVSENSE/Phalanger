<<<<<<< HEAD
﻿<?xml version="1.0" encoding="utf-8"?>
<Project ToolsVersion="4.0" DefaultTargets="Build" xmlns="http://schemas.microsoft.com/developer/msbuild/2003">
  <PropertyGroup>
    <Configuration Condition=" '$(Configuration)' == '' ">Debug</Configuration>
    <Platform Condition=" '$(Platform)' == '' ">AnyCPU</Platform>
    <ProductVersion>8.0.30703</ProductVersion>
    <SchemaVersion>2.0</SchemaVersion>
    <ProjectGuid>{B7E4DD8D-A51F-42E5-8964-0774CDAE0F3F}</ProjectGuid>
    <OutputType>Library</OutputType>
    <AppDesignerFolder>Properties</AppDesignerFolder>
    <RootNamespace>PHP.Library.Data</RootNamespace>
    <AssemblyName>PhpNetSQLite</AssemblyName>
    <TargetFrameworkVersion>v4.0</TargetFrameworkVersion>
    <FileAlignment>512</FileAlignment>
  </PropertyGroup>
  <PropertyGroup Condition=" '$(Configuration)|$(Platform)' == 'Debug|AnyCPU' ">
    <DebugSymbols>true</DebugSymbols>
    <DebugType>full</DebugType>
    <Optimize>false</Optimize>
    <OutputPath>bin\Debug\</OutputPath>
    <DefineConstants>DEBUG;TRACE</DefineConstants>
    <ErrorReport>prompt</ErrorReport>
    <WarningLevel>4</WarningLevel>
  </PropertyGroup>
  <PropertyGroup Condition=" '$(Configuration)|$(Platform)' == 'Release|AnyCPU' ">
    <DebugType>pdbonly</DebugType>
    <Optimize>true</Optimize>
    <OutputPath>bin\Release\</OutputPath>
    <DefineConstants>TRACE</DefineConstants>
    <ErrorReport>prompt</ErrorReport>
    <WarningLevel>4</WarningLevel>
  </PropertyGroup>
  <PropertyGroup>
    <SignAssembly>true</SignAssembly>
  </PropertyGroup>
  <PropertyGroup>
    <AssemblyOriginatorKeyFile>..\Extensions.snk</AssemblyOriginatorKeyFile>
  </PropertyGroup>
  <ItemGroup>
    <Reference Include="System" />
    <Reference Include="System.Core" />
    <Reference Include="System.Data.SQLite, Version=1.0.81.0, Culture=neutral, PublicKeyToken=db937bc2d44ff139, processorArchitecture=MSIL" />
    <Reference Include="System.Xml.Linq" />
    <Reference Include="System.Data.DataSetExtensions" />
    <Reference Include="Microsoft.CSharp" />
    <Reference Include="System.Data" />
    <Reference Include="System.Xml" />
  </ItemGroup>
  <ItemGroup>
    <Compile Include="AssemblyInfo.cs" />
    <Compile Include="PhpSQLiteDbConnection.cs" />
    <Compile Include="PhpSQLiteDbResult.cs" />
    <Compile Include="SQLite.cs" />
    <Compile Include="SQLite.QueryResultKeys.cs" />
    <Compile Include="SQLite.Status.cs" />
    <Compile Include="SQLiteConnectionManager.cs" />
    <Compile Include="SQLiteDatabase.cs" />
    <Compile Include="SQLiteGlobalConfig.cs" />
    <Compile Include="SQLiteLocalConfig.cs" />
    <Compile Include="SQLiteConfiguration.cs" />
    <Compile Include="SQLiteLibraryDescriptor.cs" />
    <Compile Include="SQLiteResult.cs" />
  </ItemGroup>
  <ItemGroup>
    <Folder Include="Properties\" />
  </ItemGroup>
  <ItemGroup>
    <Content Include="lib\SQLite.Designer.dll" />
    <Content Include="lib\SQLite.Designer.pdb" />
    <Content Include="lib\System.Data.SQLite.dll" />
    <Content Include="lib\System.Data.SQLite.Linq.dll" />
    <Content Include="lib\System.Data.SQLite.Linq.pdb" />
    <Content Include="lib\System.Data.SQLite.Linq.xml" />
    <Content Include="lib\System.Data.SQLite.pdb" />
    <Content Include="lib\System.Data.SQLite.xml" />
    <Content Include="lib\x64\SQLite.Interop.dll" />
    <Content Include="lib\x64\SQLite.Interop.pdb" />
    <Content Include="lib\x86\SQLite.Interop.dll" />
    <Content Include="lib\x86\SQLite.Interop.pdb" />
  </ItemGroup>
  <ItemGroup>
    <None Include="..\Extensions.snk">
      <Link>Extensions.snk</Link>
    </None>
  </ItemGroup>
  <ItemGroup>
    <ProjectReference Include="..\..\ClassLibrary\ClassLibrary.csproj">
      <Project>{D515E8F4-357C-4CAF-87C1-97D64C5F865A}</Project>
      <Name>ClassLibrary</Name>
    </ProjectReference>
    <ProjectReference Include="..\..\Core\Core.csproj">
      <Project>{9A2867A2-981C-4B5A-A1C5-EACCC80B5148}</Project>
      <Name>Core</Name>
    </ProjectReference>
  </ItemGroup>
  <Import Project="$(MSBuildToolsPath)\Microsoft.CSharp.targets" />
=======
﻿<?xml version="1.0" encoding="utf-8"?>
<Project ToolsVersion="4.0" DefaultTargets="Build" xmlns="http://schemas.microsoft.com/developer/msbuild/2003">
  <PropertyGroup>
    <Configuration Condition=" '$(Configuration)' == '' ">Debug</Configuration>
    <Platform Condition=" '$(Platform)' == '' ">AnyCPU</Platform>
    <ProductVersion>8.0.30703</ProductVersion>
    <SchemaVersion>2.0</SchemaVersion>
    <ProjectGuid>{B7E4DD8D-A51F-42E5-8964-0774CDAE0F3F}</ProjectGuid>
    <OutputType>Library</OutputType>
    <AppDesignerFolder>Properties</AppDesignerFolder>
    <RootNamespace>PHP.Library.Data</RootNamespace>
    <AssemblyName>PhpNetSQLite</AssemblyName>
    <TargetFrameworkVersion>v4.0</TargetFrameworkVersion>
    <FileAlignment>512</FileAlignment>
    <SccProjectName>SAK</SccProjectName>
    <SccLocalPath>SAK</SccLocalPath>
    <SccAuxPath>SAK</SccAuxPath>
    <SccProvider>SAK</SccProvider>
  </PropertyGroup>
  <PropertyGroup Condition=" '$(Configuration)|$(Platform)' == 'Debug|AnyCPU' ">
    <DebugSymbols>true</DebugSymbols>
    <DebugType>full</DebugType>
    <Optimize>false</Optimize>
    <OutputPath>bin\Debug\</OutputPath>
    <DefineConstants>DEBUG;TRACE</DefineConstants>
    <ErrorReport>prompt</ErrorReport>
    <WarningLevel>4</WarningLevel>
  </PropertyGroup>
  <PropertyGroup Condition=" '$(Configuration)|$(Platform)' == 'Release|AnyCPU' ">
    <DebugType>pdbonly</DebugType>
    <Optimize>true</Optimize>
    <OutputPath>bin\Release\</OutputPath>
    <DefineConstants>TRACE</DefineConstants>
    <ErrorReport>prompt</ErrorReport>
    <WarningLevel>4</WarningLevel>
  </PropertyGroup>
  <PropertyGroup>
    <SignAssembly>true</SignAssembly>
  </PropertyGroup>
  <PropertyGroup>
    <AssemblyOriginatorKeyFile>..\Extensions.snk</AssemblyOriginatorKeyFile>
  </PropertyGroup>
  <ItemGroup>
    <Reference Include="System" />
    <Reference Include="System.Core" />
    <Reference Include="System.Data.SQLite, Version=1.0.80.0, Culture=neutral, PublicKeyToken=db937bc2d44ff139, processorArchitecture=MSIL" />
    <Reference Include="System.Xml.Linq" />
    <Reference Include="System.Data.DataSetExtensions" />
    <Reference Include="Microsoft.CSharp" />
    <Reference Include="System.Data" />
    <Reference Include="System.Xml" />
  </ItemGroup>
  <ItemGroup>
    <Compile Include="AssemblyInfo.cs" />
    <Compile Include="PhpSQLiteDbConnection.cs" />
    <Compile Include="PhpSQLiteDbResult.cs" />
    <Compile Include="SQLite.cs" />
    <Compile Include="SQLite.QueryResultKeys.cs" />
    <Compile Include="SQLite.Status.cs" />
    <Compile Include="SQLiteConnectionManager.cs" />
    <Compile Include="SQLiteDatabase.cs" />
    <Compile Include="SQLiteGlobalConfig.cs" />
    <Compile Include="SQLiteLocalConfig.cs" />
    <Compile Include="SQLiteConfiguration.cs" />
    <Compile Include="SQLiteLibraryDescriptor.cs" />
    <Compile Include="SQLiteResult.cs" />
  </ItemGroup>
  <ItemGroup>
    <ProjectReference Include="..\..\ClassLibrary\ClassLibrary.csproj">
      <Project>{D515E8F4-357C-4CAF-87C1-97D64C5F865A}</Project>
      <Name>ClassLibrary</Name>
    </ProjectReference>
    <ProjectReference Include="..\..\Core\Core.csproj">
      <Project>{9A2867A2-981C-4B5A-A1C5-EACCC80B5148}</Project>
      <Name>Core</Name>
    </ProjectReference>
  </ItemGroup>
  <ItemGroup>
    <Folder Include="Properties\" />
  </ItemGroup>
  <ItemGroup>
    <Content Include="lib\SQLite.Designer.dll" />
    <Content Include="lib\SQLite.Designer.pdb" />
    <Content Include="lib\System.Data.SQLite.dll" />
    <Content Include="lib\System.Data.SQLite.Linq.dll" />
    <Content Include="lib\System.Data.SQLite.Linq.pdb" />
    <Content Include="lib\System.Data.SQLite.Linq.xml" />
    <Content Include="lib\System.Data.SQLite.pdb" />
    <Content Include="lib\System.Data.SQLite.xml" />
    <Content Include="lib\x64\SQLite.Interop.dll" />
    <Content Include="lib\x64\SQLite.Interop.pdb" />
    <Content Include="lib\x86\SQLite.Interop.dll" />
    <Content Include="lib\x86\SQLite.Interop.pdb" />
  </ItemGroup>
  <ItemGroup>
    <None Include="..\Extensions.snk">
      <Link>Extensions.snk</Link>
    </None>
  </ItemGroup>
  <Import Project="$(MSBuildToolsPath)\Microsoft.CSharp.targets" />
>>>>>>> 05d8aafe
  <!-- To modify your build process, add your task inside one of the targets below and uncomment it. 
       Other similar extension points exist, see Microsoft.Common.targets.
  <Target Name="BeforeBuild">
  </Target>
  <Target Name="AfterBuild">
  </Target>
  -->
</Project><|MERGE_RESOLUTION|>--- conflicted
+++ resolved
@@ -1,4 +1,3 @@
-<<<<<<< HEAD
 ﻿<?xml version="1.0" encoding="utf-8"?>
 <Project ToolsVersion="4.0" DefaultTargets="Build" xmlns="http://schemas.microsoft.com/developer/msbuild/2003">
   <PropertyGroup>
@@ -13,6 +12,10 @@
     <AssemblyName>PhpNetSQLite</AssemblyName>
     <TargetFrameworkVersion>v4.0</TargetFrameworkVersion>
     <FileAlignment>512</FileAlignment>
+    <SccProjectName>SAK</SccProjectName>
+    <SccLocalPath>SAK</SccLocalPath>
+    <SccAuxPath>SAK</SccAuxPath>
+    <SccProvider>SAK</SccProvider>
   </PropertyGroup>
   <PropertyGroup Condition=" '$(Configuration)|$(Platform)' == 'Debug|AnyCPU' ">
     <DebugSymbols>true</DebugSymbols>
@@ -95,108 +98,6 @@
     </ProjectReference>
   </ItemGroup>
   <Import Project="$(MSBuildToolsPath)\Microsoft.CSharp.targets" />
-=======
-﻿<?xml version="1.0" encoding="utf-8"?>
-<Project ToolsVersion="4.0" DefaultTargets="Build" xmlns="http://schemas.microsoft.com/developer/msbuild/2003">
-  <PropertyGroup>
-    <Configuration Condition=" '$(Configuration)' == '' ">Debug</Configuration>
-    <Platform Condition=" '$(Platform)' == '' ">AnyCPU</Platform>
-    <ProductVersion>8.0.30703</ProductVersion>
-    <SchemaVersion>2.0</SchemaVersion>
-    <ProjectGuid>{B7E4DD8D-A51F-42E5-8964-0774CDAE0F3F}</ProjectGuid>
-    <OutputType>Library</OutputType>
-    <AppDesignerFolder>Properties</AppDesignerFolder>
-    <RootNamespace>PHP.Library.Data</RootNamespace>
-    <AssemblyName>PhpNetSQLite</AssemblyName>
-    <TargetFrameworkVersion>v4.0</TargetFrameworkVersion>
-    <FileAlignment>512</FileAlignment>
-    <SccProjectName>SAK</SccProjectName>
-    <SccLocalPath>SAK</SccLocalPath>
-    <SccAuxPath>SAK</SccAuxPath>
-    <SccProvider>SAK</SccProvider>
-  </PropertyGroup>
-  <PropertyGroup Condition=" '$(Configuration)|$(Platform)' == 'Debug|AnyCPU' ">
-    <DebugSymbols>true</DebugSymbols>
-    <DebugType>full</DebugType>
-    <Optimize>false</Optimize>
-    <OutputPath>bin\Debug\</OutputPath>
-    <DefineConstants>DEBUG;TRACE</DefineConstants>
-    <ErrorReport>prompt</ErrorReport>
-    <WarningLevel>4</WarningLevel>
-  </PropertyGroup>
-  <PropertyGroup Condition=" '$(Configuration)|$(Platform)' == 'Release|AnyCPU' ">
-    <DebugType>pdbonly</DebugType>
-    <Optimize>true</Optimize>
-    <OutputPath>bin\Release\</OutputPath>
-    <DefineConstants>TRACE</DefineConstants>
-    <ErrorReport>prompt</ErrorReport>
-    <WarningLevel>4</WarningLevel>
-  </PropertyGroup>
-  <PropertyGroup>
-    <SignAssembly>true</SignAssembly>
-  </PropertyGroup>
-  <PropertyGroup>
-    <AssemblyOriginatorKeyFile>..\Extensions.snk</AssemblyOriginatorKeyFile>
-  </PropertyGroup>
-  <ItemGroup>
-    <Reference Include="System" />
-    <Reference Include="System.Core" />
-    <Reference Include="System.Data.SQLite, Version=1.0.80.0, Culture=neutral, PublicKeyToken=db937bc2d44ff139, processorArchitecture=MSIL" />
-    <Reference Include="System.Xml.Linq" />
-    <Reference Include="System.Data.DataSetExtensions" />
-    <Reference Include="Microsoft.CSharp" />
-    <Reference Include="System.Data" />
-    <Reference Include="System.Xml" />
-  </ItemGroup>
-  <ItemGroup>
-    <Compile Include="AssemblyInfo.cs" />
-    <Compile Include="PhpSQLiteDbConnection.cs" />
-    <Compile Include="PhpSQLiteDbResult.cs" />
-    <Compile Include="SQLite.cs" />
-    <Compile Include="SQLite.QueryResultKeys.cs" />
-    <Compile Include="SQLite.Status.cs" />
-    <Compile Include="SQLiteConnectionManager.cs" />
-    <Compile Include="SQLiteDatabase.cs" />
-    <Compile Include="SQLiteGlobalConfig.cs" />
-    <Compile Include="SQLiteLocalConfig.cs" />
-    <Compile Include="SQLiteConfiguration.cs" />
-    <Compile Include="SQLiteLibraryDescriptor.cs" />
-    <Compile Include="SQLiteResult.cs" />
-  </ItemGroup>
-  <ItemGroup>
-    <ProjectReference Include="..\..\ClassLibrary\ClassLibrary.csproj">
-      <Project>{D515E8F4-357C-4CAF-87C1-97D64C5F865A}</Project>
-      <Name>ClassLibrary</Name>
-    </ProjectReference>
-    <ProjectReference Include="..\..\Core\Core.csproj">
-      <Project>{9A2867A2-981C-4B5A-A1C5-EACCC80B5148}</Project>
-      <Name>Core</Name>
-    </ProjectReference>
-  </ItemGroup>
-  <ItemGroup>
-    <Folder Include="Properties\" />
-  </ItemGroup>
-  <ItemGroup>
-    <Content Include="lib\SQLite.Designer.dll" />
-    <Content Include="lib\SQLite.Designer.pdb" />
-    <Content Include="lib\System.Data.SQLite.dll" />
-    <Content Include="lib\System.Data.SQLite.Linq.dll" />
-    <Content Include="lib\System.Data.SQLite.Linq.pdb" />
-    <Content Include="lib\System.Data.SQLite.Linq.xml" />
-    <Content Include="lib\System.Data.SQLite.pdb" />
-    <Content Include="lib\System.Data.SQLite.xml" />
-    <Content Include="lib\x64\SQLite.Interop.dll" />
-    <Content Include="lib\x64\SQLite.Interop.pdb" />
-    <Content Include="lib\x86\SQLite.Interop.dll" />
-    <Content Include="lib\x86\SQLite.Interop.pdb" />
-  </ItemGroup>
-  <ItemGroup>
-    <None Include="..\Extensions.snk">
-      <Link>Extensions.snk</Link>
-    </None>
-  </ItemGroup>
-  <Import Project="$(MSBuildToolsPath)\Microsoft.CSharp.targets" />
->>>>>>> 05d8aafe
   <!-- To modify your build process, add your task inside one of the targets below and uncomment it. 
        Other similar extension points exist, see Microsoft.Common.targets.
   <Target Name="BeforeBuild">
