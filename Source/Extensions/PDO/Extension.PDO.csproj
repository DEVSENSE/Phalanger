<<<<<<< HEAD
﻿<?xml version="1.0" encoding="utf-8"?>
<Project ToolsVersion="4.0" DefaultTargets="Build" xmlns="http://schemas.microsoft.com/developer/msbuild/2003">
  <PropertyGroup>
    <Configuration Condition=" '$(Configuration)' == '' ">Debug</Configuration>
    <Platform Condition=" '$(Platform)' == '' ">AnyCPU</Platform>
    <ProductVersion>8.0.30703</ProductVersion>
    <SchemaVersion>2.0</SchemaVersion>
    <ProjectGuid>{A3D74786-1B4A-4967-853E-C98D74E6990B}</ProjectGuid>
    <OutputType>Library</OutputType>
    <AppDesignerFolder>Properties</AppDesignerFolder>
    <RootNamespace>PHP.Library.Data</RootNamespace>
    <AssemblyName>PhpNetPDO</AssemblyName>
    <TargetFrameworkVersion>v4.0</TargetFrameworkVersion>
    <FileAlignment>512</FileAlignment>
  </PropertyGroup>
  <PropertyGroup Condition=" '$(Configuration)|$(Platform)' == 'Debug|AnyCPU' ">
    <DebugSymbols>true</DebugSymbols>
    <DebugType>full</DebugType>
    <Optimize>false</Optimize>
    <OutputPath>bin\Debug\</OutputPath>
    <DefineConstants>DEBUG;TRACE</DefineConstants>
    <ErrorReport>prompt</ErrorReport>
    <WarningLevel>4</WarningLevel>
  </PropertyGroup>
  <PropertyGroup Condition=" '$(Configuration)|$(Platform)' == 'Release|AnyCPU' ">
    <DebugType>pdbonly</DebugType>
    <Optimize>true</Optimize>
    <OutputPath>bin\Release\</OutputPath>
    <DefineConstants>TRACE</DefineConstants>
    <ErrorReport>prompt</ErrorReport>
    <WarningLevel>4</WarningLevel>
  </PropertyGroup>
  <PropertyGroup>
    <SignAssembly>true</SignAssembly>
  </PropertyGroup>
  <PropertyGroup>
    <AssemblyOriginatorKeyFile>..\Extensions.snk</AssemblyOriginatorKeyFile>
  </PropertyGroup>
  <ItemGroup>
    <Reference Include="System" />
    <Reference Include="System.Core" />
    <Reference Include="System.Xml.Linq" />
    <Reference Include="System.Data.DataSetExtensions" />
    <Reference Include="Microsoft.CSharp" />
    <Reference Include="System.Data" />
    <Reference Include="System.Xml" />
  </ItemGroup>
  <ItemGroup>
    <Compile Include="AssemblyInfo.cs" />
    <Compile Include="PDO.Const.cs" />
    <Compile Include="PDO.cs" />
    <Compile Include="PDOAttributeType.cs" />
    <Compile Include="PDOCaseConversion.cs" />
    <Compile Include="PDOConfiguration.cs" />
    <Compile Include="PDOConnection.cs" />
    <Compile Include="PDOCursorType.cs" />
    <Compile Include="PDOErrorMode.cs" />
    <Compile Include="PDOException.cs" />
    <Compile Include="PDOFetchType.cs" />
    <Compile Include="PDOGlobalConfig.cs" />
    <Compile Include="PDOLibraryDescriptor.cs" />
    <Compile Include="PDOLocalConfig.cs" />
    <Compile Include="PDONullHandling.cs" />
    <Compile Include="PDOParamType.cs" />
    <Compile Include="PDOStatement.cs" />
    <Compile Include="PDOStatement.PHP.cs" />
    <Compile Include="PDOStatics.cs" />
    <Compile Include="PDODriver.cs" />
  </ItemGroup>
  <ItemGroup>
    <None Include="..\Extensions.snk">
      <Link>Extensions.snk</Link>
    </None>
  </ItemGroup>
  <ItemGroup>
    <Folder Include="Properties\" />
  </ItemGroup>
  <ItemGroup>
    <ProjectReference Include="..\..\ClassLibrary\ClassLibrary.csproj">
      <Project>{D515E8F4-357C-4CAF-87C1-97D64C5F865A}</Project>
      <Name>ClassLibrary</Name>
    </ProjectReference>
    <ProjectReference Include="..\..\Core\Core.csproj">
      <Project>{9A2867A2-981C-4B5A-A1C5-EACCC80B5148}</Project>
      <Name>Core</Name>
    </ProjectReference>
  </ItemGroup>
  <Import Project="$(MSBuildToolsPath)\Microsoft.CSharp.targets" />
=======
﻿<?xml version="1.0" encoding="utf-8"?>
<Project ToolsVersion="4.0" DefaultTargets="Build" xmlns="http://schemas.microsoft.com/developer/msbuild/2003">
  <PropertyGroup>
    <Configuration Condition=" '$(Configuration)' == '' ">Debug</Configuration>
    <Platform Condition=" '$(Platform)' == '' ">AnyCPU</Platform>
    <ProductVersion>8.0.30703</ProductVersion>
    <SchemaVersion>2.0</SchemaVersion>
    <ProjectGuid>{A3D74786-1B4A-4967-853E-C98D74E6990B}</ProjectGuid>
    <OutputType>Library</OutputType>
    <AppDesignerFolder>Properties</AppDesignerFolder>
    <RootNamespace>PHP.Library.Data</RootNamespace>
    <AssemblyName>PhpNetPDO</AssemblyName>
    <TargetFrameworkVersion>v4.0</TargetFrameworkVersion>
    <FileAlignment>512</FileAlignment>
    <SccProjectName>SAK</SccProjectName>
    <SccLocalPath>SAK</SccLocalPath>
    <SccAuxPath>SAK</SccAuxPath>
    <SccProvider>SAK</SccProvider>
  </PropertyGroup>
  <PropertyGroup Condition=" '$(Configuration)|$(Platform)' == 'Debug|AnyCPU' ">
    <DebugSymbols>true</DebugSymbols>
    <DebugType>full</DebugType>
    <Optimize>false</Optimize>
    <OutputPath>bin\Debug\</OutputPath>
    <DefineConstants>DEBUG;TRACE</DefineConstants>
    <ErrorReport>prompt</ErrorReport>
    <WarningLevel>4</WarningLevel>
  </PropertyGroup>
  <PropertyGroup Condition=" '$(Configuration)|$(Platform)' == 'Release|AnyCPU' ">
    <DebugType>pdbonly</DebugType>
    <Optimize>true</Optimize>
    <OutputPath>bin\Release\</OutputPath>
    <DefineConstants>TRACE</DefineConstants>
    <ErrorReport>prompt</ErrorReport>
    <WarningLevel>4</WarningLevel>
  </PropertyGroup>
  <PropertyGroup>
    <SignAssembly>true</SignAssembly>
  </PropertyGroup>
  <PropertyGroup>
    <AssemblyOriginatorKeyFile>..\Extensions.snk</AssemblyOriginatorKeyFile>
  </PropertyGroup>
  <ItemGroup>
    <Reference Include="System" />
    <Reference Include="System.Core" />
    <Reference Include="System.Xml.Linq" />
    <Reference Include="System.Data.DataSetExtensions" />
    <Reference Include="Microsoft.CSharp" />
    <Reference Include="System.Data" />
    <Reference Include="System.Xml" />
  </ItemGroup>
  <ItemGroup>
    <Compile Include="AssemblyInfo.cs" />
    <Compile Include="PDO.Const.cs" />
    <Compile Include="PDO.cs" />
    <Compile Include="PDOAttributeType.cs" />
    <Compile Include="PDOConfiguration.cs" />
    <Compile Include="PDOConnection.cs" />
    <Compile Include="PDOException.cs" />
    <Compile Include="PDOFetchType.cs" />
    <Compile Include="PDOGlobalConfig.cs" />
    <Compile Include="PDOLibraryDescriptor.cs" />
    <Compile Include="PDOLocalConfig.cs" />
    <Compile Include="PDOStatement.cs" />
    <Compile Include="PDOStatics.cs" />
    <Compile Include="PDOStatics.pdo_case_conversion.cs" />
    <Compile Include="PDOStatics.pdo_cursor_type.cs" />
    <Compile Include="PDOStatics.pdo_error_mode .cs" />
    <Compile Include="PDOStatics.pdo_null_handling.cs" />
    <Compile Include="PDOStatics.pdo_param_type.cs" />
    <Compile Include="PDODriver.cs" />
  </ItemGroup>
  <ItemGroup>
    <None Include="..\Extensions.snk">
      <Link>Extensions.snk</Link>
    </None>
  </ItemGroup>
  <ItemGroup>
    <ProjectReference Include="..\..\ClassLibrary\ClassLibrary.csproj">
      <Project>{D515E8F4-357C-4CAF-87C1-97D64C5F865A}</Project>
      <Name>ClassLibrary</Name>
    </ProjectReference>
    <ProjectReference Include="..\..\Core\Core.csproj">
      <Project>{9A2867A2-981C-4B5A-A1C5-EACCC80B5148}</Project>
      <Name>Core</Name>
    </ProjectReference>
  </ItemGroup>
  <ItemGroup>
    <Folder Include="Properties\" />
  </ItemGroup>
  <Import Project="$(MSBuildToolsPath)\Microsoft.CSharp.targets" />
>>>>>>> 05d8aafe
  <!-- To modify your build process, add your task inside one of the targets below and uncomment it. 
       Other similar extension points exist, see Microsoft.Common.targets.
  <Target Name="BeforeBuild">
  </Target>
  <Target Name="AfterBuild">
  </Target>
  -->
</Project><|MERGE_RESOLUTION|>--- conflicted
+++ resolved
@@ -1,4 +1,3 @@
-<<<<<<< HEAD
 ﻿<?xml version="1.0" encoding="utf-8"?>
 <Project ToolsVersion="4.0" DefaultTargets="Build" xmlns="http://schemas.microsoft.com/developer/msbuild/2003">
   <PropertyGroup>
@@ -13,6 +12,10 @@
     <AssemblyName>PhpNetPDO</AssemblyName>
     <TargetFrameworkVersion>v4.0</TargetFrameworkVersion>
     <FileAlignment>512</FileAlignment>
+    <SccProjectName>SAK</SccProjectName>
+    <SccLocalPath>SAK</SccLocalPath>
+    <SccAuxPath>SAK</SccAuxPath>
+    <SccProvider>SAK</SccProvider>
   </PropertyGroup>
   <PropertyGroup Condition=" '$(Configuration)|$(Platform)' == 'Debug|AnyCPU' ">
     <DebugSymbols>true</DebugSymbols>
@@ -87,99 +90,6 @@
     </ProjectReference>
   </ItemGroup>
   <Import Project="$(MSBuildToolsPath)\Microsoft.CSharp.targets" />
-=======
-﻿<?xml version="1.0" encoding="utf-8"?>
-<Project ToolsVersion="4.0" DefaultTargets="Build" xmlns="http://schemas.microsoft.com/developer/msbuild/2003">
-  <PropertyGroup>
-    <Configuration Condition=" '$(Configuration)' == '' ">Debug</Configuration>
-    <Platform Condition=" '$(Platform)' == '' ">AnyCPU</Platform>
-    <ProductVersion>8.0.30703</ProductVersion>
-    <SchemaVersion>2.0</SchemaVersion>
-    <ProjectGuid>{A3D74786-1B4A-4967-853E-C98D74E6990B}</ProjectGuid>
-    <OutputType>Library</OutputType>
-    <AppDesignerFolder>Properties</AppDesignerFolder>
-    <RootNamespace>PHP.Library.Data</RootNamespace>
-    <AssemblyName>PhpNetPDO</AssemblyName>
-    <TargetFrameworkVersion>v4.0</TargetFrameworkVersion>
-    <FileAlignment>512</FileAlignment>
-    <SccProjectName>SAK</SccProjectName>
-    <SccLocalPath>SAK</SccLocalPath>
-    <SccAuxPath>SAK</SccAuxPath>
-    <SccProvider>SAK</SccProvider>
-  </PropertyGroup>
-  <PropertyGroup Condition=" '$(Configuration)|$(Platform)' == 'Debug|AnyCPU' ">
-    <DebugSymbols>true</DebugSymbols>
-    <DebugType>full</DebugType>
-    <Optimize>false</Optimize>
-    <OutputPath>bin\Debug\</OutputPath>
-    <DefineConstants>DEBUG;TRACE</DefineConstants>
-    <ErrorReport>prompt</ErrorReport>
-    <WarningLevel>4</WarningLevel>
-  </PropertyGroup>
-  <PropertyGroup Condition=" '$(Configuration)|$(Platform)' == 'Release|AnyCPU' ">
-    <DebugType>pdbonly</DebugType>
-    <Optimize>true</Optimize>
-    <OutputPath>bin\Release\</OutputPath>
-    <DefineConstants>TRACE</DefineConstants>
-    <ErrorReport>prompt</ErrorReport>
-    <WarningLevel>4</WarningLevel>
-  </PropertyGroup>
-  <PropertyGroup>
-    <SignAssembly>true</SignAssembly>
-  </PropertyGroup>
-  <PropertyGroup>
-    <AssemblyOriginatorKeyFile>..\Extensions.snk</AssemblyOriginatorKeyFile>
-  </PropertyGroup>
-  <ItemGroup>
-    <Reference Include="System" />
-    <Reference Include="System.Core" />
-    <Reference Include="System.Xml.Linq" />
-    <Reference Include="System.Data.DataSetExtensions" />
-    <Reference Include="Microsoft.CSharp" />
-    <Reference Include="System.Data" />
-    <Reference Include="System.Xml" />
-  </ItemGroup>
-  <ItemGroup>
-    <Compile Include="AssemblyInfo.cs" />
-    <Compile Include="PDO.Const.cs" />
-    <Compile Include="PDO.cs" />
-    <Compile Include="PDOAttributeType.cs" />
-    <Compile Include="PDOConfiguration.cs" />
-    <Compile Include="PDOConnection.cs" />
-    <Compile Include="PDOException.cs" />
-    <Compile Include="PDOFetchType.cs" />
-    <Compile Include="PDOGlobalConfig.cs" />
-    <Compile Include="PDOLibraryDescriptor.cs" />
-    <Compile Include="PDOLocalConfig.cs" />
-    <Compile Include="PDOStatement.cs" />
-    <Compile Include="PDOStatics.cs" />
-    <Compile Include="PDOStatics.pdo_case_conversion.cs" />
-    <Compile Include="PDOStatics.pdo_cursor_type.cs" />
-    <Compile Include="PDOStatics.pdo_error_mode .cs" />
-    <Compile Include="PDOStatics.pdo_null_handling.cs" />
-    <Compile Include="PDOStatics.pdo_param_type.cs" />
-    <Compile Include="PDODriver.cs" />
-  </ItemGroup>
-  <ItemGroup>
-    <None Include="..\Extensions.snk">
-      <Link>Extensions.snk</Link>
-    </None>
-  </ItemGroup>
-  <ItemGroup>
-    <ProjectReference Include="..\..\ClassLibrary\ClassLibrary.csproj">
-      <Project>{D515E8F4-357C-4CAF-87C1-97D64C5F865A}</Project>
-      <Name>ClassLibrary</Name>
-    </ProjectReference>
-    <ProjectReference Include="..\..\Core\Core.csproj">
-      <Project>{9A2867A2-981C-4B5A-A1C5-EACCC80B5148}</Project>
-      <Name>Core</Name>
-    </ProjectReference>
-  </ItemGroup>
-  <ItemGroup>
-    <Folder Include="Properties\" />
-  </ItemGroup>
-  <Import Project="$(MSBuildToolsPath)\Microsoft.CSharp.targets" />
->>>>>>> 05d8aafe
   <!-- To modify your build process, add your task inside one of the targets below and uncomment it. 
        Other similar extension points exist, see Microsoft.Common.targets.
   <Target Name="BeforeBuild">
