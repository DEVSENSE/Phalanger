--- conflicted
+++ resolved
@@ -1,2954 +1,2949 @@
-/*
-
- Copyright (c) 2004-2006 Tomas Matousek and Ladislav Prosek.
-  
- The use and distribution terms for this software are contained in the file named License.txt, 
- which can be found in the root of the Phalanger distribution. By using this software 
- in any fashion, you are agreeing to be bound by the terms of this license.
- 
- You must not remove this notice from this software.
-
-*/
-
-using System;
-using System.IO;
-using System.Text;
-using System.Threading;
-using System.Reflection;
-using System.Diagnostics;
-using System.Globalization;
-using System.Collections;
-using System.Collections.Generic;
-using System.Reflection.Emit;
-using System.Runtime.InteropServices;
-using System.Runtime.Remoting.Messaging;
-using System.ComponentModel;
-using PHP.Core.Emit;
-using PHP.Core.Reflection;
-using System.Configuration;
-
-#if SILVERLIGHT
-using PHP.CoreCLR;
-#endif
-
-namespace PHP.Core
-{
-    #region ScriptInfo
-
-    /// <summary>
-    /// Holds information about an included script. Caches the MainHelper and allows to call the Main of the Script.
-    /// </summary>
-    [DebuggerNonUserCode]
-    public class ScriptInfo
-    {
-        /// <summary>
-        /// The script type.
-        /// </summary>
-        public readonly Type/*!*/Script;
-
-        /// <summary>
-        /// <see cref="MethodInfo"/> of the &lt;Main&gt; method.
-        /// </summary>
-        internal MethodInfo MainHelper
-        {
-            get { return mainHelper ?? (mainHelper = this.mainHelper = Script.GetMethod(ScriptModule.MainHelperName, ScriptModule.MainHelperArgTypes)); }
-            set { mainHelper = value; }
-        }
-        private MethodInfo mainHelper = null;
-
-        #region Statistics for preallocation Dictionaries
-
-        /// <summary>
-        /// Remember max count of declared functions from within this entering script. Used to prealocate <see cref="ScriptContext.DeclaredFunctions"/>.
-        /// </summary>
-        internal int MaxDeclaredFunctionsCount = 0;
-
-        /// <summary>
-        /// Remember max count of declared types from within this entering script. Used to prealocate <see cref="ScriptContext.DeclaredTypes"/>.
-        /// </summary>
-        internal int MaxDeclaredTypesCount = 0;
-
-        /// <summary>
-        /// Update <see cref="MaxDeclaredTypesCount"/> and <see cref="MaxDeclaredFunctionsCount"/>.
-        /// </summary>
-        /// <param name="context"></param>
-        /// <remarks>Called at the end of request.</remarks>
-        internal void SaveMaxCounts(ScriptContext/*!*/context)
-        {
-            Debug.Assert(context != null);
-
-            if (MaxDeclaredFunctionsCount < context.DeclaredFunctions.Count)
-                MaxDeclaredFunctionsCount = context.DeclaredFunctions.Count;
-
-            if (MaxDeclaredTypesCount < context.DeclaredTypes.Count)
-                MaxDeclaredTypesCount = context.DeclaredTypes.Count;
-        }
-
-        #endregion
-
-        #region Constructors
-
-        internal ScriptInfo(Type/*!*/script)
-        {
-            Debug.Assert(PhpScript.IsScriptType(script), "Given script type is not IPhpScript.");
-
-            Script = script;
-        }
-
-        internal ScriptInfo(Type/*!*/script, MethodInfo/*!*/mainHelper)
-        {
-            // no check, for internal ScriptModule use only
-            this.Script = script;
-            this.mainHelper = mainHelper;
-        }
-
-        #endregion
-
-        #region Delegates
-
-        /// <summary>
-        /// Get delegate that Invokes the Main helper method of the script.
-        /// Unwraps any thrown <c>InnerException</c> of <c>PhpException</c>, <c>PhpUserException</c>, <c>ScriptDiedException</c> and <c>ThreadAbortException</c>.
-        /// </summary>
-        internal MainRoutineDelegate Main
-        {
-            get
-            {
-                return (ScriptContext context, Dictionary<string, object> variables, DObject self, DTypeDesc includer, bool isMain) =>
-                    {
-                        try
-                        {
-                            return MainRoutine(context, variables, self, includer, isMain);
-                        }
-                        catch (TargetInvocationException e)
-                        {
-                            if (e.InnerException is PhpException ||
-                                e.InnerException is PhpUserException ||
-                                e.InnerException is ScriptDiedException ||
-                                e.InnerException is System.Threading.ThreadAbortException)
-                                throw e.InnerException;
-
-                            throw;
-                        }
-                    };
-            }
-        }
-
-        /// <summary>
-        /// The delegate to the Main method of the Script. Delegate is lazily 
-        /// </summary>
-        private MainRoutineDelegate MainRoutine
-        {
-            get
-            {
-                return mainRoutine ?? (mainRoutine = (MainRoutineDelegate)Delegate.CreateDelegate(typeof(MainRoutineDelegate), MainHelper));
-            }
-        }
-        private MainRoutineDelegate mainRoutine = null;
-
-        #endregion
-    }
-
-    #endregion
-
-    #region ResolveTypeFlags
-
-    /// <summary>
-    /// Flags passed to <see cref="ScriptContext.ResolveType"/>.
-    /// </summary>
-    [Flags]
-    public enum ResolveTypeFlags
-    {
-        None = 0,
-
-        /// <summary>Tries to execute autoload when the class is not found.</summary>
-        UseAutoload = 1,
-
-        /// <summary>Throw an error if the class is not found.</summary>
-        ThrowErrors = 2,
-
-        /// <summary>Stack frame is preserved if autoload is called.</summary>
-        PreserveFrame = 4,
-
-        /// <summary><see cref="PhpStack.RemoveFrame"/> is called before throwing an error.</summary>
-        RemoveFrame = 8,
-
-        /// <summary>
-        /// Whether not to interpret the full name as a generic name if it cannot be resolved otherwise.
-        /// </summary>
-        SkipGenericNameParsing = 16
-    }
-
-    #endregion
-
-    /// <summary>
-    /// The context of an executing script. Contains data associated with a request.
-    /// </summary>
-    [DebuggerNonUserCode]
-    public sealed partial class ScriptContext : MarshalByRefObject, IDisposable
-    {
-        #region DebugView
-
-        internal class DebugView
-        {
-            private readonly ScriptContext/*!*/ context;
-
-            public DebugView(ScriptContext/*!*/ context)
-            {
-                if (context == null)
-                    throw new ArgumentNullException("context");
-
-                this.context = context;
-            }
-
-            [DebuggerDisplay("Count = {GlobalVariables.Count}", Name = "$GLOBALS", Type = "array")]
-            public PhpArray/*!*/ GlobalVariables
-            {
-                get { return context.AutoGlobals.Globals.Value as PhpArray; }
-            }
-
-            [DebuggerDisplay("Count = {context.DeclaredFunctions.Count}", Name = "Constants", Type = "array")]
-            public PhpHashEntryDebugView[]/*!*/ DefinedConstants
-            {
-                get
-                {
-                    PhpHashEntryDebugView[] result = new PhpHashEntryDebugView[context.Constants.Count];
-
-                    int i = 0;
-                    foreach (var entry in context.Constants)
-                        result[i++] = new PhpHashEntryDebugView(new IntStringKey(entry.Key), entry.Value);
-
-                    return result;
-                }
-            }
-
-            [DebuggerDisplay("Count = {context.DeclaredFunctions.Count}", Name = "Functions", Type = "array")]
-            public string[]/*!*/ DeclaredFunctions
-            {
-                get
-                {
-                    string[] keys = new string[context.DeclaredFunctions.Count];
-                    context.DeclaredFunctions.Keys.CopyTo(keys, 0);
-                    return keys;
-                }
-            }
-
-            [DebuggerDisplay("Count = {context.DeclaredTypes.Count}", Name = "Types", Type = "array")]
-            public string[]/*!*/ DeclaredTypes
-            {
-                get
-                {
-                    string[] keys = new string[context.DeclaredTypes.Count];
-                    context.DeclaredTypes.Keys.CopyTo(keys, 0);
-                    return keys;
-                }
-            }
-
-#if DEBUG
-
-            public int OwningThread
-            {
-                get
-                {
-                    return context.Owner.ManagedThreadId;
-                }
-            }
-
-#endif
-        }
-
-        #endregion
-
-        #region Instance Fields & Properties
-
-        public ApplicationContext/*!*/ ApplicationContext { get { return applicationContext; } }
-        private readonly ApplicationContext/*!*/ applicationContext;
-
-        /// <summary>
-        /// List of <see cref="ScriptInfo"/>s included by the current script. Contains also the script itself.
-        /// Used for resolving inclusions.
-        /// </summary>
-        private readonly Dictionary<string, ScriptInfo> scripts = new Dictionary<string, ScriptInfo>(FullPath.StringComparer);
-
-        /// <summary>
-        /// List currently included script files.
-        /// </summary>
-        /// <returns></returns>
-        public IEnumerable<string> GetIncludedScripts()
-        {
-            return scripts.Keys;
-        }
-
-        /// <summary>
-        /// A path to the source file of main script.
-        /// </summary>
-        public PhpSourceFile MainScriptFile { get { return mainScriptFile; } }
-        private PhpSourceFile mainScriptFile;
-
-        /// <summary>
-        /// A <see cref="ScriptInfo"/> of main script (first script executed within the current <see cref="RequestContext"/>).
-        /// </summary>
-        internal ScriptInfo MainScriptInfo { get { return mainScriptInfo; } }
-        private ScriptInfo mainScriptInfo;
-
-        /// <summary>
-        /// The configuration used by the class library and script functions and by objects which 
-        /// has this instance of <see cref="ScriptContext"/> associated with itself.
-        /// </summary>
-        public LocalConfiguration Config
-        {
-            get
-            {
-                return config;
-            }
-            set
-            {
-                config = (value == null) ? Configuration.DefaultLocal : value;
-            }
-        }
-        private LocalConfiguration config;
-
-        /// <summary>
-        /// User functions declarators - delegates pointing on declared functions.
-        /// </summary>
-        public Dictionary<string, DRoutineDesc>/*!*/ DeclaredFunctions
-        {
-            get
-            {
-                if (_declaredFunctions == null) DeclaredFunctionsAllocate(29);   // preallocate 29 by default, it is 6th prime number; see HashHelpers.GetPrime(int)
-                return _declaredFunctions;
-            }
-        }
-        private Dictionary<string, DRoutineDesc> _declaredFunctions;
-
-        /// <summary>
-        /// Allocate <see cref="_declaredFunctions"/> with given <paramref name="capacity"/>.
-        /// </summary>
-        /// <param name="capacity">Capacity hint.</param>
-        private void DeclaredFunctionsAllocate(int capacity)
-        {
-            Debug.Assert(capacity >= 0);
-            if (_declaredFunctions == null)
-                _declaredFunctions = new Dictionary<string, DRoutineDesc>(capacity, StringComparer.OrdinalIgnoreCase);
-        }
-
-        /// <summary>
-        /// Declarators of user classes.
-        /// </summary>
-        public Dictionary<string, DTypeDesc>/*!*/ DeclaredTypes
-        {
-            get
-            {
-                if (_declaredTypes == null) DeclaredTypesAllocate(29);  // see DeclaredFunctions
-                return _declaredTypes;
-            }
-        }
-        private Dictionary<string, DTypeDesc> _declaredTypes;
-
-        /// <summary>
-        /// Allocate <see cref="_declaredTypes"/> with given <paramref name="capacity"/>.
-        /// </summary>
-        /// <param name="capacity">Capacity hint.</param>
-        private void DeclaredTypesAllocate(int capacity)
-        {
-            Debug.Assert(capacity >= 0);
-            if (_declaredTypes == null)
-                _declaredTypes = new Dictionary<string, DTypeDesc>(capacity, StringComparer.OrdinalIgnoreCase);
-        }
-
-        /// <summary>
-        /// Set of incomplete (deferred) types (their unique identifier) that were declared already in advance at the beginning of the script.
-        /// These types was declared at the beginning of the script, because it was already possible. This simulates behaviour of PHP,
-        /// since it "loads" type into the context if its base type is known at runtime (not at compile time like Phalanger does).
-        /// </summary>
-        private HashSet<string> IncompleteTypesInAdvance = null;
-
-        /// <summary>
-        /// Mapping of static local variables into their unique sequential ID. This allows efficient indexing into <see cref="staticLocals"/> array.
-        /// The index starts from 1.
-        /// The dictionary is used only when two or more static locals point to the same variable (e.g. when single eval() has different content sometimes).
-        /// </summary>
-        private static SynchronizedCache<string, int>/*!*/staticLocalsId = new SynchronizedCache<string, int>(id => staticLocalsId.Count + 1);
-
-        /// <summary>
-        /// User defined static locals for the current context.
-        /// </summary>
-        private List<PhpReference> staticLocals;
-
-        /// <summary>
-        /// Gets collection of script context properties used to store custom objects. Cannot be <c>null</c>.
-        /// </summary>
-<<<<<<< HEAD
-        public PropertyCollection/*!*/Properties { get { return this.properties; } }
-        private readonly PropertyCollection/*!*/properties = new PropertyCollection();
-=======
-        public PropertyCollectionClass/*!*/Properties { get { return this.properties; } }
-        private readonly PropertyCollectionClass/*!*/properties = new PropertyCollectionClass();
->>>>>>> d0e95cdb
-
-        /// <summary>
-        /// The stack for performing indirect calls and calls to argument-aware functions.
-        /// </summary>
-        public readonly PhpStack Stack;
-
-        /// <summary>
-        /// Registered user stream wrappers per request. Initialized in a lazy manner.
-        /// </summary>
-        public Dictionary<string, StreamWrapper> UserStreamWrappers { get; set; }
-
-        /// <summary>
-        /// The current directory used as working one for PHP file system functions and for including scripts.
-        /// </summary>
-        public string WorkingDirectory { get { return workingDirectory; } set { workingDirectory = value; } }
-        private string workingDirectory;
-
-        /// <summary>
-        /// Get the list of SPL autoload functions. This cannot be null. First call to this property will enable SPL autoload functions.
-        /// </summary>
-        public LinkedList<PhpCallback> SplAutoloadFunctions
-        {
-            get
-            {
-                return splAutoloadFunctions ?? (splAutoloadFunctions = new LinkedList<PhpCallback>());
-            }
-        }
-        private LinkedList<PhpCallback> splAutoloadFunctions;
-
-        /// <summary>
-        /// Stack of <see cref="DTypeDesc"/> representing type used to call currently evaluated method.
-        /// </summary>
-        public Stack<DTypeDesc> CurrentLateStaticBinding { get { return _currentLateStaticBinding ?? (_currentLateStaticBinding = new Stack<DTypeDesc>()); } }
-        private Stack<DTypeDesc> _currentLateStaticBinding;
-
-        /// <summary>
-        /// Get the value indicating if SPL autoload functions are enabled. (If spl_autoload_register was used.)
-        /// </summary>
-        public bool IsSplAutoloadEnabled { get { return splAutoloadFunctions != null; } }
-
-        /// <summary>
-        /// List of SPL extensions used by spl_autoload() function.
-        /// </summary>
-        public string[] SplAutoloadExtensions
-        {
-            get { return splAutoloadExtensions ?? new string[] { ".php" }; }
-            set { splAutoloadExtensions = value; }
-        }
-        private string[] splAutoloadExtensions;
-
-        /// <summary>
-        /// Lazily resolved and initialized __autoload() function.
-        /// Initialized when needed in the first time in <c>ResolveTypeByAutoload</c>.
-        /// </summary>
-        private DRoutineDesc autoloadFunction;
-
-        /// <summary>
-        /// Lazily created list of types name being auto-loaded.
-        /// Used as a recursion prevention of <b>autoload</b>.
-        /// </summary>
-        private List<string> pendingAutoloads;
-
-        /// <summary>
-        /// Set when the context started finalization.
-        /// </summary>
-        private bool disposed = false;
-
-        /// <summary>
-        /// Additional disposal action.
-        /// </summary>
-        internal event Action TryDispose;
-
-        /// <summary>
-        /// Additional disposal action processed in <c>finally</c> block.
-        /// </summary>
-        internal event Action FinallyDispose;
-
-#if DEBUG
-
-        public Thread/*!*/ Owner { get { return owner; } }
-        private readonly Thread/*!*/ owner;
-
-#endif
-
-        #endregion
-
-        #region Construction
-
-        /// <summary>
-        /// Creates an instance of <see cref="ScriptContext"/> initialized with dummy streams and 
-        /// a copy of the default local configuration.
-        /// </summary>
-        public ScriptContext(ApplicationContext/*!*/ appContext)
-            : this(appContext, (LocalConfiguration)Configuration.DefaultLocal.DeepCopy(), TextWriter.Null, Stream.Null)
-        {
-#if !SILVERLIGHT
-            this.workingDirectory = Directory.GetCurrentDirectory();
-#else
-			this.workingDirectory = "";
-#endif
-        }
-
-        /// <summary>
-        /// Creates instance of <see cref="ScriptContext"/>.
-        /// </summary>
-        public ScriptContext(ApplicationContext/*!*/ appContext, LocalConfiguration/*!*/ config,
-            TextWriter/*!*/ textSink, Stream/*!*/ streamSink)
-        {
-            if (textSink == null)
-                throw new ArgumentNullException("textSink");
-            if (streamSink == null)
-                throw new ArgumentNullException("streamSink");
-            if (config == null)
-                throw new ArgumentNullException("config");
-
-            Debug.WriteLine("SC", "Created by thread #{0}", Thread.CurrentThread.ManagedThreadId);
-
-#if DEBUG
-            this.owner = Thread.CurrentThread;
-#endif
-
-            this.textSink = textSink;
-            this.streamSink = streamSink;
-            this.config = config;
-
-            InitPlatformSpecific();
-
-            // stack:
-            this.Stack = new PhpStack(this);
-
-            // initializes output redirecting fields:
-            this.IsOutputBuffered = false;
-
-
-            this.applicationContext = appContext;
-        }
-
-        #endregion
-
-        #region Current Context
-
-        public ScriptContext/*!*/ Fork()
-        {
-            LocalConfiguration new_config = (LocalConfiguration)this.config.DeepCopy();
-            ScriptContext new_context = new ScriptContext(this.ApplicationContext, new_config, this.textSink, this.streamSink);
-
-            new_context.WorkingDirectory = this.workingDirectory;
-
-            // copy function declarators:
-            Dictionary<string, DRoutineDesc> new_declared_functions = new_context.DeclaredFunctions;
-            foreach (KeyValuePair<string, DRoutineDesc> entry in DeclaredFunctions)
-                new_declared_functions[entry.Key] = entry.Value;
-
-            // copy type declarators:
-            Dictionary<string, DTypeDesc> new_declared_types = new_context.DeclaredTypes;
-            foreach (KeyValuePair<string, DTypeDesc> entry in DeclaredTypes)
-                new_declared_types[entry.Key] = entry.Value;
-
-            // deep copy global variables:
-            PhpArray new_globals = (PhpArray)this.GlobalVariables.DeepCopy();
-            new_context.AutoGlobals.Globals = new PhpReference(new_globals);
-
-            // TODO: deep copy other super-globals (move copying to AutoGlobals already)
-            // TODO: staticLocals, wrappers, scripts
-
-            return CurrentContext = new_context;
-        }
-
-        #region Hokus pokus
-
-        //private HttpContext lastContext;
-        //private bool httpAttachPending;
-
-        //private ScriptContext AttachToHttpApplication()
-        //{
-        //    ScriptContext script_context = this;
-
-        //    HttpContext context = HttpContext.Current;
-        //    if (context != null && context != lastContext)
-        //    {
-        //        Debug.WriteLine("ASP.NET", "Initializing request context");
-
-        //        script_context = RequestContext.Initialize(context).ScriptContext;
-        //        script_context.lastContext = context;
-        //        script_context.httpAttachPending = true;
-        //    }
-
-        //    if (script_context.httpAttachPending)
-        //    {
-        //        if (context == null)
-        //        {
-        //            // we are not running in a web request context -> no attaching takes place
-        //            script_context.httpAttachPending = false;
-        //        }
-        //        else
-        //        {
-        //            HttpApplication app = context.ApplicationInstance;
-        //            if (app != null)
-        //            {
-        //                Debug.WriteLine("ASP.NET", "HttpApplication is non-null");
-
-        //                // a HTTP application has already been initialized -> attach to it
-        //                try
-        //                {
-        //                    // do we already have the session state?
-        //                    HttpSessionState session_state = app.Session;
-
-        //                    Debug.WriteLine("ASP.NET", "Session state already acquired");
-        //                    ApplicationInstance_PostAcquireRequestState(script_context, EventArgs.Empty);
-        //                }
-        //                catch (HttpException)
-        //                {
-        //                    // session state not yet acquired
-        //                    app.PostAcquireRequestState += new EventHandler(script_context.ApplicationInstance_PostAcquireRequestState);
-        //                }
-
-        //                app.PostRequestHandlerExecute += new EventHandler(script_context.ApplicationInstance_PostRequestHandlerExecute);
-
-        //                script_context.httpAttachPending = false;
-        //            }
-        //        }
-        //    }
-
-        //    return script_context;
-        //}
-
-        //private void ApplicationInstance_PostAcquireRequestState(object sender, EventArgs e)
-        //{
-        //    Debug.WriteLine("ASP.NET", "PostAcquireRequestState");
-        //    RequestContext request_context = RequestContext.CurrentContext;
-
-        //    Debug.Assert(request_context != null);
-
-        //    if (Config.Session.AutoStart) request_context.StartSession();
-        //}
-
-        //private void ApplicationInstance_PostRequestHandlerExecute(object sender, EventArgs e)
-        //{
-        //    Debug.WriteLine("ASP.NET", "PostRequestHandlerExecute");
-        //    RequestContext.CurrentContext.Dispose();
-
-        //    this.httpAttachPending = true;
-        //}
-
-        #endregion
-
-        #endregion
-
-        #region Http header handling
-
-
-
-        #endregion
-
-        #region Constants
-
-        /// <summary>
-        /// User defined constants.
-        /// </summary>
-        public DualDictionary<string, object>/*!*/ Constants
-        {
-            get
-            {
-                if (_constants == null)
-                {
-                    _constants = new DualDictionary<string, object>(null, StringComparer.OrdinalIgnoreCase);
-
-                    // predefined run-time constants:
-                    InitConstants(_constants);
-
-                    // Used just to differentiate what is core constant and what is user constant
-                    _coreConstants = new DualDictionary<string, object>(null, StringComparer.OrdinalIgnoreCase);
-                    InitConstants(_coreConstants);
-
-                }
-                return _constants;
-            }
-        }
-
-        private DualDictionary<string, object> _constants;
-
-        /// <summary>
-        /// Contain constants defined by runtime in ScriptContext (all of them are ignoreCase)
-        /// </summary>
-        /// <remarks>Actaully it is here just because of GetDefinedConstants(bool) library function</remarks>
-        private DualDictionary<string, object> _coreConstants;
-
-
-        /// <summary>
-        /// Defines a user constant.
-        /// </summary>
-        /// <param name="name">The constant name. Compiler converts constant name to string before passing it to this method.</param>
-        /// <param name="value">The constant value (should be either scalar or a <B>null</B> reference).</param>
-        /// <returns>Whether the constant has been defined. Returns <B>false</B> if the constant is already defined.</returns>
-        public bool DefineConstant(string name, object value)
-        {
-            return DefineConstant(name, value, false);
-        }
-
-        /// <summary>
-        /// Defines a user constant.
-        /// </summary>
-        /// <param name="name">The constant name. Compiler converts constant name to string before passing it to this method.</param>
-        /// <param name="value">The constant value (should be either scalar or a <B>null</B> reference).</param>
-        /// <param name="ignoreCase">Whether the constant is case insensitive.</param>
-        /// <returns>Whether the new constant has been defined.</returns>
-        /// <exception cref="PhpException">Constant has already been defined (Notice).</exception>
-        /// <exception cref="PhpException">Value is neither scalar not <B>null</B> (Warning).</exception>
-        public bool DefineConstant(string name, object value, bool ignoreCase)
-        {
-            if (!PhpVariable.IsScalar(value) && value != null)
-            {
-                PhpException.Throw(PhpError.Warning, CoreResources.GetString("constant_value_neither_scalar_nor_null"));
-                return false;
-            }
-
-            if (name == null) name = String.Empty;
-
-            if (Constants.ContainsKey(name))
-            {
-                PhpException.Throw(PhpError.Notice, CoreResources.GetString("constant_redefined", name));
-                return false;
-            }
-
-            Constants.Add(name, value, ignoreCase);
-            return true;
-        }
-
-        [Emitted]
-        public void DeclareConstant(string name, object value)
-        {
-            Constants[name, true] = value;  // case sensitive
-        }
-
-        /// <summary>
-        /// Retrieves a value of a constant (either user or library).
-        /// </summary>
-        /// <param name="name">The name of the constant.</param>
-        /// <param name="fallbackName">The name of the constant tried if the first one does not exist.</param>
-        /// <returns>Returns the value of the constant or its name it it is not defined.</returns>
-        /// <exception cref="PhpException">Constant is not defined (Notice).</exception>
-        [Emitted]
-        public object GetConstantValue(string name, string fallbackName)
-        {
-            return GetConstantValue(name, fallbackName, false, true);
-        }
-
-        /// <summary>
-        /// Tries to parse the <paramref name="fullname"/> as "typename::constantname", resolve the typename and tries to get the constantname.
-        /// </summary>
-        /// <param name="fullname">Full class constant name, in a form of "typename::constantname".</param>
-        /// <param name="desc">Found constant if any. Otherwise will be null.</param>
-        /// <param name="quiet">True to throw undefined class constant PHP error if fullname represents class constant name and the constant was not found.</param>
-        /// <returns>True if given <paramref name="fullname"/> states for class constant name.</returns>
-        /// <exception cref="PhpException">Undefined class constant (Fatal Error).</exception>
-        /// <exception cref="PhpException">Class name could not be resolved (Fatal Error).</exception>
-        private bool GetClassConstant(string fullname, out DConstantDesc desc, bool quiet)
-        {
-            desc = null;
-
-            string typename, constname;
-            if (Name.IsClassMemberSyntax(fullname, out typename, out constname))
-            {
-                var flags = ResolveTypeFlags.UseAutoload;
-                if (!quiet) flags |= ResolveTypeFlags.ThrowErrors;
-
-                var type = ResolveType(typename, null, UnknownTypeDesc.Singleton, null, flags);
-
-                if (type != null)
-                {
-                    var result = type.GetConstant(new VariableName(constname), UnknownTypeDesc.Singleton, out desc);
-
-                    if (!quiet && desc == null)
-                        PhpException.Throw(PhpError.Error, CoreResources.GetString("undefined_class_constant", typename, constname));
-                }
-
-                return true;    // fullname is for class constant
-            }
-
-            return false; // gobal constant
-        }
-
-        /// <summary>
-        /// Retrieves a value of a constant (either user or library).
-        /// </summary>
-        /// <param name="name">The name of the constant.</param>
-        /// <param name="fallbackName">The name of constant tried if <paramref name="name"/> does not exist. (global constants only)</param>
-        /// <param name="quiet">Whether to report a notice if the constant is not defined.</param>
-        /// <param name="returnNameIfUndefined">True to return the <paramref name="name"/> instead of <c>null</c> when constant is not defined.</param>
-        /// <returns>Returns the value of the constant. If constant is not defined, <c>null</c> or its name is returned.</returns>
-        /// <exception cref="PhpException">Constant is not defined (Notice).</exception>
-        /// <exception cref="PhpException">Constant is not defined (Warning).</exception>
-        /// <exception cref="PhpException">Undefined class constant (Fatal Error).</exception>
-        private object GetConstantValue(string name, string fallbackName, bool quiet, bool returnNameIfUndefined)
-        {
-            if (name == null) name = String.Empty;
-
-            // global constant or class constant:
-            DConstantDesc desc;
-            if (GetClassConstant(name, out desc, quiet))
-            {
-                if (desc != null)
-                    return PhpVariable.Dereference(desc.GetValue(this));
-            }
-            else
-            {
-                // gets user constant first:
-                object result;
-                if (Constants.TryGetValue(name, out result))
-                    return result;
-
-                // gets system constant if user one is not defined:
-                if (applicationContext.Constants.TryGetValue(name, out desc))
-                    return desc.LiteralValue;
-
-                if (fallbackName != null)
-                {
-                    // try the same with fallbackName:
-
-                    if (Constants.TryGetValue(fallbackName, out result))
-                        return result;
-                    if (applicationContext.Constants.TryGetValue(fallbackName, out desc))
-                        return desc.LiteralValue;
-                }
-            }
-
-            // constant is not defined:
-            if (!quiet)
-            {
-                if (returnNameIfUndefined)
-                    PhpException.Throw(PhpError.Notice, CoreResources.GetString("undefined_constant", name));
-                else
-                    PhpException.Throw(PhpError.Warning, CoreResources.GetString("constant_not_found", name));
-            }
-
-            // default value, if constant is not defined
-            return returnNameIfUndefined ? name : null;
-        }
-
-        /// <summary>
-        /// Retrieves a value of a constant (either user or library).
-        /// </summary>
-        /// <param name="name">The name of the constant.</param>
-        /// <param name="quiet">Whether to report a notice if the constant is not defined.</param>
-        /// <param name="returnNameIfUndefined">True to return the <paramref name="name"/> instead of <c>null</c> when constant is not defined.</param>
-        /// <returns>Returns the value of the constant. If constant is not defined, <c>null</c> or its name is returned.</returns>
-        /// <exception cref="PhpException">Constant is not defined (Notice).</exception>
-        /// <exception cref="PhpException">Constant is not defined (Warning).</exception>
-        /// <exception cref="PhpException">Undefined class constant (Fatal Error).</exception>
-        public object GetConstantValue(string name, bool quiet, bool returnNameIfUndefined)
-        {
-            return GetConstantValue(name, null, quiet, returnNameIfUndefined);
-        }
-
-        /// <summary>
-        /// Checks whether a constant of a specified name is defined.
-        /// </summary>
-        /// <param name="name">The name of the constant.</param>
-        /// <returns>Whether user or library constant with <paramref name="name"/> name is defined.</returns>
-        [Emitted]
-        public bool IsConstantDefined(string name)
-        {
-            if (name == null) name = String.Empty;
-
-            // global constant or class constant:
-            DConstantDesc desc;
-            if (GetClassConstant(name, out desc, true))
-                return desc != null;
-            else
-                return Constants.ContainsKey(name) || applicationContext.Constants.ContainsKey(name);
-        }
-
-        /// <summary>
-        /// Retrieves all defined user and library constants.
-        /// </summary>
-        /// <exception cref="ArgumentNullException"><paramref name="result"/> is a <B>null</B> reference.</exception>
-        public void GetDefinedConstants(IDictionary/*!*/ result)
-        {
-            if (result == null)
-                throw new ArgumentNullException("result");
-
-            foreach (KeyValuePair<string, object> entry in Constants)
-                result[entry.Key] = entry.Value;
-
-            foreach (KeyValuePair<string, DConstantDesc> entry in applicationContext.Constants)
-                result[entry.Key] = entry.Value.LiteralValue;
-        }
-
-        /// <summary>
-        /// Retrieves the number of all defined user and library constants.
-        /// </summary>
-        /// <returns>The number of constants.</returns>
-        public int GetDefinedConstantCount()
-        {
-            return applicationContext.Constants.Count + Constants.Count;
-        }
-
-        /// <summary>
-        /// Retrieves the number of user defined constants.
-        /// </summary>
-        /// <returns>The number of constants.</returns>
-        public int GetDefinedUserConstantCount()
-        {
-            return Constants.Count - _coreConstants.Count;
-        }
-
-        /// <summary>
-        /// Retrieves all user defined constants.
-        /// </summary>
-        public void GetDefinedUserConstants(IDictionary/*!*/ result)
-        {
-            if (result == null)
-                throw new ArgumentNullException("result");
-
-            foreach (KeyValuePair<string, object> entry in Constants)
-            {
-                if (!_coreConstants.ContainsKey(entry.Key)) // it is user constant
-                    result[entry.Key] = entry.Value;
-
-            }
-        }
-
-        /// <summary>
-        /// Retrieves all defined extension constants.
-        /// </summary>
-        /// <exception cref="ArgumentNullException"><paramref name="result"/> is a <B>null</B> reference.</exception>
-        public void GetDefinedExtensionConstants(IDictionary/*!*/ result, string extensionName)
-        {
-            string actualLibraryName = null;
-            GlobalConstant gConst;
-
-            if (result == null)
-                throw new ArgumentNullException("result");
-
-            if (extensionName == null)
-                extensionName = "Core";
-
-            if (extensionName == "Core")
-            {
-                foreach (KeyValuePair<string, object> entry in _coreConstants)
-                {
-                    result[entry.Key] = entry.Value;
-                }
-            }
-
-            foreach (KeyValuePair<string, DConstantDesc> entry in applicationContext.Constants)
-            {
-                gConst = entry.Value.GlobalConstant;
-
-                if (gConst == null)
-                    actualLibraryName = "Core";
-                else
-                    actualLibraryName = gConst.Extension;
-
-                if (actualLibraryName == null)
-                {
-                    actualLibraryName = "Core";
-                }
-
-                if (actualLibraryName == extensionName)
-                    result[entry.Key] = entry.Value.LiteralValue;
-            }
-        }
-
-        #endregion
-
-        #region Functions
-
-        /// <summary>
-        /// Declares a PHP function.
-        /// Emitted.
-        /// </summary>
-        /// <param name="function">The <see cref="PhpRoutineDesc"/> of the function. Contains ArgLess stub and modifiers. (new PhpRoutineDesc(Attributes, ArglessStub)).</param>
-        /// <param name="fullName">The name of the function.</param>
-        /// <exception cref="PhpException">A function of the given name has already been declared. (Error)</exception>
-        [Emitted]
-        public void DeclareFunction(PhpRoutineDesc/*!*/ function, string/*!*/ fullName)
-        {
-            Debug.Assert(function != null && fullName != null);
-
-            try
-            {
-                DeclaredFunctions.Add(fullName, function);
-                DeclareFunctionInMap(function.Index);
-            }
-            catch (ArgumentException)
-            {
-                if (!IsFunctionDeclared(function))  // since PHP 5.3 redeclaration is ok for the exact same function ?
-                    PhpException.Throw(PhpError.Error, CoreResources.GetString("function_redeclared", fullName));
-            }
-        }
-
-        /// <summary>
-        /// Bit map of currently declared function. If we know the index of <see cref="DRoutineDesc"/>, we can check whether it is declared quickly.
-        /// </summary>
-        private BitArray/*!*/_declaredFunctionsMap = new BitArray(DRoutineDesc.LastIndex + 1, false);
-
-        private void DeclareFunctionInMap(int index)
-        {
-            if (_declaredFunctionsMap.Length <= index) _declaredFunctionsMap.Length = index + 128;
-            if (index >= 0) _declaredFunctionsMap[index] = true;
-        }
-
-        /// <summary>
-        /// Check whether given <paramref name="desc"/> is declared on the current <see cref="ScriptContext"/> or not.
-        /// </summary>
-        /// <param name="desc"><see cref="DRoutineDesc"/> to check, if it is declared on the current <see cref="ScriptContext"/>.</param>
-        /// <returns><c>true</c> iff <paramref name="desc"/> is declared.</returns>
-        private bool IsFunctionDeclared(DRoutineDesc desc)
-        {
-            return desc != null && desc.Index >= 0 && desc.Index < _declaredFunctionsMap.Length && _declaredFunctionsMap[desc.Index];
-        }
-
-        /// <summary>
-        /// Declares a PHP lambda function.
-        /// Operator.
-        /// </summary>
-        /// <param name="function">The <see cref="DRoutineDesc"/> of the function.</param>
-        /// <return>The generated name for the function.</return>
-        [Emitted]
-        public string/*!*/ DeclareLambda(RoutineDelegate/*!*/ function)
-        {
-            Debug.Assert(function != null);
-
-            string name = DynamicCode.GenerateLambdaName();
-            DeclaredFunctions[name] = new PhpRoutineDesc(PhpMemberAttributes.Public | PhpMemberAttributes.Static,
-                function, false/*do not allocate an index for this, not preserved*/);
-
-            return name;
-        }
-
-        /// <summary>
-        /// Calls a function which is unknown at compile time.
-        /// </summary>
-        /// <param name="localVariables">Table of local variables if available.</param>
-        /// <param name="namingContext">Naming context.</param>
-        /// <param name="name">The name of the function. Case insensitive.</param>
-        /// <param name="fallbackName">The name of the function tried if the first one does not exist.</param>
-        /// <param name="context">The script context in which to do the call.</param>
-        /// <param name="routineHint">Optional hint to skip function resolving.</param>
-        /// <returns>The return value of the function called.</returns>
-        /// <remarks>
-        /// If a compile time unknown function is called all variables are expected to be of 
-        /// type <see cref="PhpReference"/>. If the result is passed to non reference target 
-        /// it is dereferenced.
-        /// </remarks>
-        [Emitted]
-        public static PhpReference/*!*/ Call(Dictionary<string, object> localVariables, NamingContext namingContext,
-            object name, string fallbackName, ref DRoutineDesc routineHint,
-            ScriptContext/*!*/ context)
-        {
-            return PhpVariable.MakeReference(
-                    PhpVariable.Copy(
-                        CallInternal(localVariables, namingContext, name, fallbackName, ref routineHint, context),
-                        CopyReason.ReturnedByCopy));
-        }
-
-        [Emitted]
-        public static void CallVoid(Dictionary<string, object> localVariables, NamingContext namingContext,
-            object name, string fallbackName, ref DRoutineDesc routineHint,
-            ScriptContext/*!*/ context)
-        {
-            CallInternal(localVariables, namingContext, name, fallbackName, ref routineHint, context);
-        }
-
-        [Emitted]
-        public static object CallValue(Dictionary<string, object> localVariables, NamingContext namingContext,
-            object name, string fallbackName, ref DRoutineDesc routineHint,
-            ScriptContext/*!*/ context)
-        {
-            return PhpVariable.Dereference(
-                    PhpVariable.Copy(
-                        CallInternal(localVariables, namingContext, name, fallbackName, ref routineHint, context),
-                        CopyReason.ReturnedByCopy));
-        }
-
-        /// <summary>
-        /// Calls a function which is unknown at compile time. Returns the value directly returned by <see cref="DRoutineDesc.Invoke"/>.
-        /// </summary>
-        private static object CallInternal(Dictionary<string, object> localVariables, NamingContext namingContext,
-            object name, string fallbackName, ref DRoutineDesc routineHint, ScriptContext/*!*/ context)
-        {
-            // <name> should be a string:
-            string function_name = PhpVariable.AsString(name);
-
-            if (String.IsNullOrEmpty(function_name))
-            {
-                var callback = Convert.ObjectToCallback(name, true);
-                if (callback != null && (callback.IsBound || callback.Bind()))
-                    return callback.TargetRoutine.Invoke(callback.TargetInstance, context.Stack);
-                
-                // callback could not be resulved
-                context.Stack.RemoveFrame();
-                PhpException.Throw(PhpError.Error, CoreResources.GetString("invalid_function_name"));
-            }
-            else
-            {
-                DRoutineDesc desc = context.ResolveFunctionWithHint(routineHint, function_name, null, true);
-
-                if ((desc != null) ||   // we've found {function_name}
-                    (fallbackName != null && (desc = context.ResolveFunctionWithHint(routineHint, fallbackName, null, true)) != null) // or we've found {fallbackName}
-                    )
-                {
-                    routineHint = desc; // remember for the next time
-
-                    // the callee may need table of local variables and/or naming context:
-                    context.Stack.Variables = localVariables;
-                    context.Stack.NamingContext = namingContext;
-
-                    return desc.Invoke(null, context.Stack);
-                }
-                else
-                {
-                    context.Stack.RemoveFrame();
-                    PhpException.Throw(PhpError.Error, CoreResources.GetString("undefined_function_called", name));
-                }
-            }
-
-            return null;
-        }
-
-        /// <summary>
-        /// Populates given list with names of user and library functions. 
-        /// </summary>
-        public void GetDeclaredFunctions(IList/*!*/ userFunctions, IList/*!*/ libraryFunctions)
-        {
-            if (userFunctions == null)
-                throw new ArgumentNullException("userFunctions");
-            if (libraryFunctions == null)
-                throw new ArgumentNullException("libraryFunctions");
-
-            // all user functions have declarators:
-            foreach (KeyValuePair<string, DRoutineDesc> entry in DeclaredFunctions)
-            {
-                if (entry.Value.DeclaringModule.Assembly is PhpLibraryAssembly)
-                    libraryFunctions.Add(entry.Key);
-                else
-                    userFunctions.Add(entry.Key);
-            }
-
-            // all user functions have declarators:
-            foreach (KeyValuePair<string, DRoutineDesc> entry in applicationContext.Functions)
-            {
-                if (entry.Value.DeclaringModule.Assembly is PhpLibraryAssembly)
-                    libraryFunctions.Add(entry.Key);
-                else
-                    userFunctions.Add(entry.Key);
-            }
-        }
-
-        #endregion
-
-        #region Types
-
-        /// <summary>
-        /// Declares a PHP class or PHP interface.
-        /// </summary>
-        /// <param name="typeDesc">The <see cref="DTypeDesc"/> of the class/interface.</param>
-        /// <param name="fullName">The name of the class.</param>
-        /// <exception cref="PhpException">A class or interface of the given name has already been declared. (Error)</exception>
-        [Emitted]
-        public void DeclareType(PhpTypeDesc/*!*/ typeDesc, string/*!*/ fullName)
-        {
-            Debug.Assert(typeDesc != null && !typeDesc.IsGeneric && fullName != null);
-
-            try
-            {
-                // the completion type needn't to be created for non-generic types
-                DeclaredTypes.Add(fullName, typeDesc);
-            }
-            catch (ArgumentException)
-            {
-                // a class of this name has already been declared
-                PhpException.Throw(PhpError.Error, CoreResources.GetString("type_redeclared", fullName));
-            }
-        }
-
-        public void DeclareGenericType(PhpTypeDesc/*!*/ typeDesc, string/*!*/ fullName)
-        {
-            Debug.Assert(typeDesc != null && typeDesc.IsGeneric && fullName != null);
-            DTypeDesc existing;
-
-            if (!DeclaredTypes.TryGetValue(fullName, out existing))
-            {
-                bool old_throw = ThrowExceptionOnError;
-                throwExceptionOnError = true;
-
-                try
-                {
-                    // TODO: optimize - we don't need completion if there are no resolved unknown types in the spec;
-
-                    // referring type is useless as the type/method parameters are not visible to the 
-                    // conditional declaration:
-                    GenericParameterDesc[] gps = typeDesc.ReflectGenericParameters(null, null, new ResolverDelegate(ResolveType));
-
-                    PhpTypeCompletionDesc completion = new PhpTypeCompletionDesc(typeDesc, gps);
-
-                    DeclaredTypes.Add(fullName, completion);
-                }
-                catch (PhpException)
-                {
-                    if (old_throw) throw;
-                }
-                finally
-                {
-                    throwExceptionOnError = old_throw;
-                }
-
-                return;
-            }
-
-            // a class of this name has already been declared
-            PhpException.Throw(PhpError.Error, CoreResources.GetString("type_redeclared", existing.MakeFullName()));
-        }
-
-        /// <summary>
-        /// Declares a generic PHP class or PHP interface.
-        /// </summary>
-        /// <param name="typeHandle">The <see cref="DTypeDesc"/> of the class/interface.</param>
-        /// <param name="fullName">The name of the class.</param>
-        /// <exception cref="PhpException">A class or interface of the given name has already been declared. (Error)</exception>
-        [Emitted]
-        public void DeclareType(RuntimeTypeHandle/*!*/ typeHandle, string/*!*/ fullName)
-        {
-            DeclareGenericType(PhpTypeDesc.Create(typeHandle), fullName);
-        }
-
-        public IList/*!*/ GetDeclaredClasses(IList/*!*/ result)
-        {
-            if (result == null)
-                throw new ArgumentNullException("result");
-
-            // global interfaces:
-            foreach (KeyValuePair<string, DTypeDesc> entry in applicationContext.Types)
-            {
-                if (!entry.Value.IsInterface)
-                    result.Add(entry.Key);
-            }
-
-            // local interfaces:
-            foreach (KeyValuePair<string, DTypeDesc> entry in this.DeclaredTypes)
-            {
-                if (!entry.Value.IsInterface)
-                    result.Add(entry.Key);
-            }
-
-            return result;
-        }
-
-        public IList/*!*/ GetDeclaredInterfaces(IList/*!*/ result)
-        {
-            if (result == null)
-                throw new ArgumentNullException("result");
-
-            // global interfaces:
-            foreach (KeyValuePair<string, DTypeDesc> entry in applicationContext.Types)
-            {
-                if (entry.Value.IsInterface)
-                    result.Add(entry.Key);
-            }
-
-            // local interfaces:
-            foreach (KeyValuePair<string, DTypeDesc> entry in this.DeclaredTypes)
-            {
-                if (entry.Value.IsInterface)
-                    result.Add(entry.Key);
-            }
-
-            return result;
-        }
-
-        /// <summary>
-        /// Checks whether deferred type can be declared already at current point of execution.
-        /// </summary>
-        /// <param name="uid">Unique type identifier used in <see cref="IncompleteTypesInAdvance"/> hash table.</param>
-        /// <param name="requiredBaseType">Type name required by this type declaration. If this is not declared yet, the type cannot be declared in advance.</param>
-        /// <returns><c>True</c> iff preconditions are met and the type can be declared.</returns>
-        [Emitted]
-        public bool DeclareIncompleteTypeHelper(string/*!*/uid, string requiredBaseType)
-        {
-            Debug.Assert(!string.IsNullOrEmpty(uid));
-
-            if (requiredBaseType == null || this.ResolveType(requiredBaseType, null, null, null, ResolveTypeFlags.SkipGenericNameParsing) != null)
-            {
-                if (this.IncompleteTypesInAdvance == null) this.IncompleteTypesInAdvance = new HashSet<string>();
-                if (!this.IncompleteTypesInAdvance.Add(uid))
-                {
-                    // already declared!
-                    Debug.Fail("Deferred type already declared!"); // PHP Error will be thrown later when the type will be loaded into the context
-                }
-
-                return true;
-            }
-            else
-            {
-                return false;
-            }
-        }
-
-        /// <summary>
-        /// Checks whether specified incomplete type was already declared in the script beginning.
-        /// </summary>
-        /// <param name="uid">Unique type identifier used in <see cref="IncompleteTypesInAdvance"/> hash table.</param>
-        /// <returns><c>True</c> iff the type was already declared and its declaration stub must not be called again.</returns>
-        [Emitted]
-        public bool IncompleteTypeDeclared(string/*!*/uid)
-        {
-            return this.IncompleteTypesInAdvance != null && this.IncompleteTypesInAdvance.Contains(uid);
-        }
-
-        #endregion
-
-        #region Variables
-
-        public PhpArray/*!*/ GlobalVariables
-        {
-            get
-            {
-                return (AutoGlobals.Globals.Value as PhpArray) ?? (PhpArray)(AutoGlobals.Globals.Value = new PhpArray());
-            }
-        }
-
-        /// <summary>
-        /// Auto-global arrays.
-        /// </summary>
-        public readonly AutoGlobals AutoGlobals = new AutoGlobals();
-
-        #endregion
-
-        #region Run-time Resolving
-
-        /// <summary>
-        /// Internally used for function lookup when we already have a candidate.
-        /// </summary>
-        /// <param name="routineHint">Hint.</param>
-        /// <param name="fullName">Full name of the function to resolve.</param>
-        /// <param name="nameContext">Current <see cref="NamingContext"/>.</param>
-        /// <param name="quiet">Wheter to throw is the function cannot be resolved.</param>
-        /// <returns><see cref="DRoutineDesc"/> or <c>null</c>.</returns>
-        private DRoutineDesc ResolveFunctionWithHint(DRoutineDesc routineHint, string/*!*/ fullName, NamingContext nameContext, bool quiet)
-        {
-            if (IsFunctionDeclared(routineHint) && string.CompareOrdinal(routineHint.MakeFullName(), fullName) == 0)
-                return routineHint;
-            else
-                return ResolveFunction(fullName, nameContext, quiet);
-        }
-
-        public DRoutineDesc ResolveFunction(string/*!*/ fullName, NamingContext nameContext, bool quiet)
-        {
-            DRoutineDesc result = SearchForName(DeclaredFunctions, applicationContext.Functions, fullName, nameContext);
-
-            if (!quiet && result == null)
-                PhpException.Throw(PhpError.Error, CoreResources.GetString("undefined_function_called", fullName));
-
-            return result;
-        }
-
-        public DRoutineDesc ResolveFunction(string/*!*/ fullName, NamingContext nameContext)
-        {
-            return ResolveFunction(fullName, nameContext, false);
-        }
-
-        /// <summary>
-        /// Finds a PHP class or PHP interface (either user or system) of a given name. Resolves <c>self</c> and
-        /// <c>parent</c> reserved class names.
-        /// </summary>
-        /// <param name="fullName">Name of the class to search for, without namespace prefix.</param>
-        /// <returns>The <see cref="System.Type"/> or <B>null</B> if not found.</returns>
-        public DTypeDesc ResolveType(string/*!*/ fullName)
-        {
-            return ResolveType(fullName, null, UnknownTypeDesc.Singleton, null, ResolveTypeFlags.UseAutoload | ResolveTypeFlags.PreserveFrame);
-        }
-
-        private DTypeDesc ResolveType(string/*!*/ fullName, NamingContext nameContext, DTypeDesc caller)
-        {
-            return ResolveType(fullName, nameContext, caller, null, ResolveTypeFlags.ThrowErrors | ResolveTypeFlags.SkipGenericNameParsing | ResolveTypeFlags.UseAutoload);
-        }
-
-        /// <summary>
-        /// Finds a type (either user or system) of a given name. Resolves <c>self</c> and
-        /// <c>parent</c> reserved class names.
-        /// </summary>
-        /// <param name="fullName">Name of the class/interface to search for, without namespace prefix, any case.</param>
-        /// <param name="nameContext">Current naming context.</param>
-        /// <param name="caller">Current class context.</param>
-        /// <param name="genericArgs">Array of function type params. Stored in pairs in a form of [(string)name1,(DTypeDescs)type1, .., ..]. Can be null.</param>
-        /// <param name="flags">Resolve type flags.</param>
-        /// <returns>The <see cref="DTypeDesc"/> or <B>null</B> if not found.</returns>
-        /// <exception cref="PhpException">The <paramref name="fullName"/> is <c>self</c> or <c>parent</c> but there is
-        /// no class context. (Error)</exception>
-        /// <exception cref="PhpException">The <paramref name="fullName"/> is <c>parent</c> but the current class has no parent.
-        /// (Error)</exception>
-        /// <exception cref="PhpException">The class is not found. (Error)</exception>
-        public DTypeDesc ResolveType(string/*!*/ fullName, NamingContext nameContext, DTypeDesc caller, object[] genericArgs, ResolveTypeFlags flags)
-        {
-            if (fullName == null)
-                throw new ArgumentNullException("fullName");
-
-            DTypeDesc type_desc;
-
-            // self, parent:
-            type_desc = ResolveSpecialTypeNames(/*lowercase_full_name*/fullName, caller, flags);
-            if (type_desc != null) return type_desc;
-
-            // type parameters (the requirement for exclamation mark prevents from misinterpreting 
-            // regular type name as a generic parameter name):
-            if (fullName.Length > 0 && fullName[0] == '!')
-                return ResolveGenericParameterType(fullName.Substring(1).ToLower(), caller, genericArgs);
-
-            // regular types:
-            type_desc = SearchForName(DeclaredTypes, applicationContext.Types, fullName, nameContext);
-            if (type_desc != null) return type_desc;
-
-            // try parse generic type name:
-            if ((flags & ResolveTypeFlags.SkipGenericNameParsing) == 0)
-            {
-                type_desc = TryResolveGenericTypeName(fullName, nameContext, caller, genericArgs, flags);
-                if (type_desc != null) return type_desc;
-            }
-
-            // try to invoke __autoload
-            if ((flags & ResolveTypeFlags.UseAutoload) != 0)
-            {
-                if ((type_desc = ResolveTypeByAutoload(fullName, nameContext, caller, flags)) != null)
-                    return type_desc;
-            }
-
-            // Specified type could not be found
-            if ((flags & ResolveTypeFlags.RemoveFrame) != 0) Stack.RemoveFrame();
-            if ((flags & ResolveTypeFlags.ThrowErrors) != 0)
-            {
-                PhpException.Throw(PhpError.Error, CoreResources.GetString("class_not_found", fullName));
-            }
-            return null;
-        }
-
-        /// <summary>
-        /// In case SPL autoload is enabled, invoke registered SPL autoload functions subsequently until
-        /// specified type is declared. Otherwise try to invoke __autoload function to declare specified type.
-        /// </summary>
-        /// <param name="fullName">Name of the class/interface to search for, without namespace prefix, any case.</param>
-        /// <param name="nameContext">Current naming context.</param>
-        /// <param name="caller">Current class context.</param>
-        /// <param name="flags">Resolve type flags.</param>
-        /// <returns>The <see cref="DTypeDesc"/> or <B>null</B> if the class was not autoloaded.</returns>
-        private DTypeDesc ResolveTypeByAutoload(string fullName, NamingContext nameContext, DTypeDesc caller, ResolveTypeFlags flags)
-        {
-            DTypeDesc resolved_type_desc = null;    // result of the autoload
-
-            if (pendingAutoloads == null)
-            {
-                this.pendingAutoloads = new List<string>(1);
-            }
-            else
-            {
-                if (this.pendingAutoloads.IndexOf(fullName, StringComparer.OrdinalIgnoreCase) >= 0)
-                    return null;    // "Class '{0}' not found"
-            }
-
-            // recursion prevention
-            this.pendingAutoloads.Add(fullName);
-
-            // try to invoke autoload function and check fullName again
-            if (IsSplAutoloadEnabled)
-            {
-                foreach (var callback in SplAutoloadFunctions)
-                {
-                    if ((flags & ResolveTypeFlags.PreserveFrame) != 0)
-                    {
-                        PhpStack.CallState call_state = Stack.SaveCallState();
-
-                        callback.Invoke(caller, new object[] { fullName });
-
-                        Stack.RestoreCallState(call_state);
-                    }
-                    else
-                    {
-                        callback.Invoke(caller, new object[] { fullName });
-                    }
-
-                    // search again
-
-                    if ((resolved_type_desc = SearchForName(DeclaredTypes, applicationContext.Types, fullName, nameContext)) != null)
-                        break;
-                }
-            }
-            else
-            {
-                if (autoloadFunction == null)
-                    autoloadFunction = ResolveFunction(Name.AutoloadName.Value, null, true);
-
-                if (autoloadFunction != null)
-                {
-                    if ((flags & ResolveTypeFlags.PreserveFrame) != 0)
-                    {
-                        PhpStack.CallState call_state = Stack.SaveCallState();
-
-                        Stack.AddFrame(fullName);
-                        autoloadFunction.Invoke(null, Stack);
-
-                        Stack.RestoreCallState(call_state);
-                    }
-                    else
-                    {
-                        Stack.AddFrame(fullName);
-                        autoloadFunction.Invoke(null, Stack);
-                    }
-
-                    // search again
-                    resolved_type_desc = SearchForName(DeclaredTypes, applicationContext.Types, fullName, nameContext);
-                }
-            }
-
-            // recursion prevention end
-            this.pendingAutoloads.RemoveLast();
-
-            // return found class description
-            return resolved_type_desc;
-        }
-
-        /// <summary>
-        /// Resolve generic parameter type. The type specified as a generic parameter.
-        /// </summary>
-        /// <param name="lowercaseFullName">The name of the generic parameter without the leading exclamation mark. The name is in lowercase.</param>
-        /// <param name="caller">Current class context.</param>
-        /// <param name="genericArgs">Array of function type params. Stored in pairs in a form of [(string)name1,(DTypeDescs)type1, .., ..]. Can be null.</param>
-        /// <returns>The <see cref="DTypeDesc"/> or <B>null</B> if not found.</returns>
-        private DTypeDesc ResolveGenericParameterType(string lowercaseFullName, DTypeDesc caller, object[] genericArgs)
-        {
-            // function/method params:
-            if (genericArgs != null)
-            {
-                // get DTypeDesc from the function/method generic argument
-                // it is faster to lookup in linear array in case of only few elements then to construct Dictionary for this
-                for (int i = 0; i < genericArgs.Length; i += 2)
-                {
-                    Debug.Assert(genericArgs[i] is string);
-                    Debug.Assert(genericArgs[i + 1] is DTypeDesc);
-
-                    if ((string)genericArgs[i] == lowercaseFullName)
-                        return (DTypeDesc)genericArgs[i + 1];
-                }
-            }
-
-            // type params:
-            if (caller != null && caller.IsUnknown) caller = PhpStackTrace.GetClassContext();   // determine the caller if it was not known in compile time
-            if (caller != null)
-                return caller.GetGenericParameter(lowercaseFullName);
-
-            // type could not be found
-            return null;
-        }
-
-        /// <summary>
-        /// Resolve <c>base</c> or <c>parent</c> class names in current class context.
-        /// </summary>
-        /// <param name="fullName">The name of class.</param>
-        /// <param name="caller">Class context.</param>
-        /// <param name="flags">Resolve type flags.</param>
-        /// <returns>The <see cref="DTypeDesc"/> or <B>null</B> if the class was not autoloaded.</returns>
-        /// <exception cref="PhpException">The <paramref name="fullName"/> is <c>self</c> or <c>parent</c> but there is
-        /// no class context. (Error)</exception>
-        /// <exception cref="PhpException">The <paramref name="fullName"/> is <c>parent</c> but the current class has no parent.
-        /// (Error)</exception>
-        private DTypeDesc ResolveSpecialTypeNames(string/*!*/ fullName, DTypeDesc caller, ResolveTypeFlags flags)
-        {
-            // check for 'self' reserved class name
-            if (Name.SelfClassName.Equals(fullName))
-            {
-                if (caller != null && caller.IsUnknown) caller = PhpStackTrace.GetClassContext();   // determine the caller if it was not known in compile time
-                if (caller != null) return caller;
-
-                // otherwise, caller is global code
-                if ((flags & ResolveTypeFlags.RemoveFrame) != 0) Stack.RemoveFrame();
-                if ((flags & ResolveTypeFlags.ThrowErrors) != 0)
-                {
-                    PhpException.Throw(PhpError.Error, CoreResources.GetString("self_accessed_out_of_class"));
-                }
-                return null;
-            }
-
-            // check for 'parent' reserved class name
-            if (Name.ParentClassName.Equals(fullName))
-            {
-                if (caller != null && caller.IsUnknown) caller = PhpStackTrace.GetClassContext();   // determine the caller if it was not known in compile time
-                if (caller != null)
-                {
-                    if (caller.Base != null)
-                        return caller.Base;
-
-                    // otherwise parent class accessed in parent-less class
-                    if ((flags & ResolveTypeFlags.RemoveFrame) != 0) Stack.RemoveFrame();
-                    if ((flags & ResolveTypeFlags.ThrowErrors) != 0)
-                    {
-                        PhpException.Throw(PhpError.Error, CoreResources.GetString("parent_accessed_in_parentless_class"));
-                    }
-                    return null;
-                }
-
-                // otherwise, caller is global code
-                if ((flags & ResolveTypeFlags.RemoveFrame) != 0) Stack.RemoveFrame();
-                if ((flags & ResolveTypeFlags.ThrowErrors) != 0)
-                {
-                    PhpException.Throw(PhpError.Error, CoreResources.GetString("parent_accessed_out_of_class"));
-                }
-                return null;
-            }
-
-            return null;
-        }
-
-        /// <summary>
-        /// Searches for a type in a given naming context.
-        /// </summary>
-        /// <param name="localTable"></param>
-        /// <param name="globalTable"></param>
-        /// <param name="fullName">Name of the type to search for.</param>
-        /// <param name="nameContext">The naming context, in which the search should be performed.</param>
-        /// <returns>The corresponding <see cref="DTypeDesc"/> or <B>null</B> if not found.</returns>
-        private Desc SearchForName<Desc>(
-            Dictionary<string, Desc>/*!*/ localTable,
-            Dictionary<string, Desc>/*!*/ globalTable,
-            string/*!*/ fullName,
-            NamingContext nameContext)
-            where Desc : DMemberDesc
-        {
-            Desc desc;
-
-            // search in local and global tables:
-            if (localTable.TryGetValue(fullName, out desc) || globalTable.TryGetValue(fullName, out desc))
-                return desc;
-
-            //// if we have a naming context, use it
-            //if (nameContext != null)
-            //{
-            //    bool debug_mode = Configuration.Application.Compiler.Debug;
-            //    Desc candidate;
-
-            //    string[] prefixes = nameContext.Prefixes;
-            //    for (int i = 0; i < prefixes.Length; i++)
-            //    {
-            //        string candidate_name = prefixes[i] + fullName;
-
-            //        // search in ClassDeclarators and application context
-            //        if (localTable.TryGetValue(candidate_name, out candidate) ||
-            //            globalTable.TryGetValue(candidate_name, out candidate))
-            //        {
-            //            if (debug_mode)
-            //            {
-            //                if (desc != null)
-            //                {
-            //                    // ambiguity
-            //                    PhpException.Throw(PhpError.Error, CoreResources.GetString("ambiguous_name_match",
-            //                        fullName, desc.MakeFullName(), candidate_name));
-
-            //                    return null;
-            //                }
-            //                else desc = candidate;
-            //            }
-            //            else
-            //            {
-            //                // release mode: return the first candidate found
-            //                return candidate;
-            //            }
-            //        }
-            //    }
-            //}
-
-            return desc;
-        }
-
-        public DTypeDesc TryResolveGenericTypeName(string/*!*/ fullName, NamingContext nameContext, DTypeDesc caller, object[] genericArgs, ResolveTypeFlags flags)
-        {
-            if (!CheckGenericNameStructure(fullName)) return null;
-
-            int i = 0;
-            return ResolveGenericTypeName(ref i, fullName, nameContext, caller, genericArgs, flags);
-        }
-
-        /// <summary>
-        /// <c>start</c> points to the first character of the substring to parse.
-        /// <c>end</c> points to the one character behind the substring to parse.
-        /// </summary>
-        private DTypeDesc ResolveGenericTypeName(ref int i, string/*!*/ fullName, NamingContext nameContext, DTypeDesc caller, object[] genericArgs, ResolveTypeFlags flags)
-        {
-            int start = i;
-
-            // find end of the type name:
-            while (fullName[i] != '<' && fullName[i] != ',' && fullName[i] != '>') i++;
-            if (fullName[i] == '>' && fullName[i - 1] == ':') i--;
-
-            // resolve type name:
-            DTypeDesc type_desc = ResolveType(fullName.Substring(start, i - start), nameContext, caller, genericArgs, flags | ResolveTypeFlags.SkipGenericNameParsing);
-            if (type_desc == null || fullName[i] != '<')
-            {
-                if (type_desc != null && type_desc.IsGenericDefinition)
-                    return Operators.MakeGenericTypeInstantiation(type_desc, DTypeDesc.EmptyArray, 0);
-                else
-                    return type_desc;
-            }
-
-            // skip '<' or '<:'
-            i++;
-            if (fullName[i] == ':') i++;
-
-            // arguments:
-            DTypeDesc[] args = new DTypeDesc[type_desc.GenericParameters.Length];
-            int arg_idx = 0;
-            do
-            {
-                // a warning will be reported later, expand the array and go on:
-                if (arg_idx == args.Length) Array.Resize(ref args, args.Length * 2 + 1);
-
-                args[arg_idx] = ResolveGenericTypeName(ref i, fullName, nameContext, caller, genericArgs, flags);
-                if (args[arg_idx] == null) return null;
-                arg_idx++;
-            }
-            while (fullName[i++] == ',');
-
-            Debug.Assert(fullName[i - 1] == ':' || fullName[i - 1] == '>');
-
-            // skip '>' or ':>'
-            if (fullName[i - 1] == ':') i++;
-
-            return Operators.MakeGenericTypeInstantiation(type_desc, args, arg_idx);
-        }
-
-        private bool CheckGenericNameStructure(string/*!*/ fullName)
-        {
-            int opens = 0;
-
-            if (fullName.Length == 0 || fullName[fullName.Length - 1] != '>') return false;
-
-            int i = 0;
-            while (i < fullName.Length - 1)
-            {
-                if (fullName[i] == '<')
-                {
-                    // invalid character preceding '<'
-                    if (i == 0 || (fullName[i - 1] == '<' || fullName[i - 1] == ':')) return false;
-                    opens++;
-                }
-                else if (fullName[i] == '>')
-                {
-                    // invalid pairing:
-                    if (opens == 0) return false;
-
-                    // invalid character following the '>'
-                    if (fullName[i + 1] != '>' && fullName[i + 1] != ':' && fullName[i + 1] != ',') return false;
-
-                    opens--;
-                }
-                else if (fullName[i] == ':')
-                {
-                    // namespace separator ':::'
-                    if (fullName[i + 1] == ':' && i + 2 < fullName.Length && fullName[i + 2] == ':')
-                    {
-                        i += 2;
-                    }
-                    else
-                    {
-                        // colon before first '<'
-                        if (opens == 0) return false;
-
-                        // either colon can be preceded by '<', or followed by '>'
-                        if (!((fullName[i - 1] == '<') ^ (fullName[i + 1] == '>'))) return false;
-                    }
-                }
-                else if (fullName[i] == ',')
-                {
-                    // comma before first '<' or behind last '>'
-                    if (opens == 0) return false;
-                }
-
-                i++;
-            }
-
-            return opens == 1;
-        }
-
-        #endregion
-
-        #region Error Reporting
-
-        /// <summary>
-        /// Whether to throw an exception on soft error (Notice, Warning, Strict).
-        /// </summary>
-        public bool ThrowExceptionOnError { get { return throwExceptionOnError; } set { throwExceptionOnError = value; } }
-        private bool throwExceptionOnError = true;
-
-        /// <summary>
-        /// Gets whether error reporting is disabled or enabled.
-        /// </summary>
-        public bool ErrorReportingDisabled
-        {
-            get
-            {
-                return (errorReportingDisabled > 0) && !config.ErrorControl.IgnoreAtOperator;
-            }
-        }
-        private int errorReportingDisabled = 0;
-
-        /// <summary>
-        /// Gets a value indicating a level of error reporting presented to user.
-        /// </summary>
-        public int ErrorReportingLevel
-        {
-            get
-            {
-                return ErrorReportingDisabled ? 0 : (int)config.ErrorControl.ReportErrors;
-            }
-        }
-
-        /// <summary>
-        /// Disables error reporting. Can be called for multiple times. To enable reporting again 
-        /// <see cref="EnableErrorReporting"/> should be called as many times as <see cref="DisableErrorReporting"/> was.
-        /// </summary>
-        [Emitted]
-        public void DisableErrorReporting()
-        {
-            errorReportingDisabled++;
-        }
-
-        /// <summary>
-        /// Enables error reporting disabled by a single call to <see cref="DisableErrorReporting"/>.
-        /// </summary>
-        [Emitted]
-        public void EnableErrorReporting()
-        {
-            if (errorReportingDisabled > 0)
-                errorReportingDisabled--;
-        }
-
-        /// <summary>
-        /// Last error type set by the <see cref="PhpException.Throw"/>.
-        /// </summary>
-        public PhpError LastErrorType { get; internal set; }
-
-        /// <summary>
-        /// Last error message set by the <see cref="PhpException.Throw"/>.
-        /// </summary>
-        public string LastErrorMessage { get; internal set; }
-
-        /// <summary>
-        /// Last error file set by the <see cref="PhpException.Throw"/>.
-        /// </summary>
-        public string LastErrorFile { get; internal set; }
-
-        /// <summary>
-        /// Last error line set by the <see cref="PhpException.Throw"/>.
-        /// </summary>
-        public int LastErrorLine { get; internal set; }
-
-        #endregion
-
-        #region Output Control, Echo
-
-        // sinks where buffered output is flushed:
-        private TextWriter textSink;
-        private Stream streamSink;
-
-        /// <summary>
-        /// Buffered output associated with the request.
-        /// </summary>
-        public BufferedOutput/*!*/BufferedOutput
-        {
-            get
-            {
-                // Initialize lazily as not buffered output by default.
-                return bufferedOutput ?? (bufferedOutput = new BufferedOutput(false, this.textSink, this.streamSink, Configuration.Application.Globalization.PageEncoding));
-            }
-        }
-        /// <remarks>Is <c>null</c> reference until it is not used for the first time.</remarks>
-        private BufferedOutput bufferedOutput;
-
-        /// <summary>
-        /// Stream where text output will be sent.
-        /// </summary>
-        public TextWriter Output
-        {
-            get
-            {
-                return output;
-            }
-            set
-            {
-                this.textSink = value;
-
-                if (bufferedOutput != null)
-                    bufferedOutput.CharSink = value;
-
-                if (!IsOutputBuffered)
-                    output = value;
-            }
-        }
-        private TextWriter output;
-
-        /// <summary>
-        /// Stream where binary output will be sent.
-        /// </summary>
-        public Stream OutputStream
-        {
-            get
-            {
-                return binaryOutput;
-            }
-            set
-            {
-                this.streamSink = value;
-
-                if (bufferedOutput != null)
-                    bufferedOutput.ByteSink = value;
-
-                if (bufferedOutput == null || binaryOutput != bufferedOutput.Stream)        // if output is not buffered
-                    binaryOutput = value;
-            }
-        }
-        internal Stream binaryOutput;
-
-        /// <summary>
-        /// Specifies whether script output is passed through <see cref="BufferedOutput"/>.
-        /// </summary>
-        public bool IsOutputBuffered
-        {
-            get
-            {
-                return output == bufferedOutput;
-            }
-            set
-            {
-                if (value)
-                {
-                    output = bufferedOutput ?? (bufferedOutput = new BufferedOutput(true, this.textSink, this.streamSink, Configuration.Application.Globalization.PageEncoding));
-                    binaryOutput = bufferedOutput.Stream;
-                }
-                else
-                {
-                    output = textSink;
-                    binaryOutput = streamSink;
-                }
-            }
-        }
-
-        #region Echo
-
-        /// <summary>
-        /// Writes data to the current output.
-        /// </summary>
-        /// <param name="value">Data to be written.</param>
-        /// <param name="scriptcontext">Current script context.</param>
-        [Emitted]
-        public static void Echo(object value, ScriptContext scriptcontext)
-        {
-            if (value == null)
-                return;
-
-            if (value.GetType() == typeof(PhpBytes))
-            {
-                Echo((PhpBytes)value, scriptcontext);
-            }
-            else
-            {
-                Echo(Convert.ObjectToString(value), scriptcontext);
-            }
-        }
-
-        ///// <summary>
-        ///// Writes data to the current output.
-        ///// </summary>
-        ///// <param name="values">An array of object to be written to output.</param>
-        ///// <exception cref="ArgumentNullException"><paramref name="values"/> is a <B>null</B> reference.</exception>
-        //[Emitted]
-        //public static void Echo(params object[] values, ScriptContext scriptcontext)
-        //{
-        //    if (values == null)
-        //        throw new ArgumentNullException("values");
-
-        //    for (int i = 0; i < values.Length; i++)
-        //        Echo(values[i]);
-        //}
-
-        /// <summary>
-        /// Writes <see cref="PhpBytes" /> data to the current output.
-        /// </summary>
-        /// <param name="value">Data to be written.</param>
-        /// <param name="scriptcontext">Current script context.</param>
-        [Emitted]
-        public static void Echo(PhpBytes value, ScriptContext/*!*/scriptcontext)
-        {
-            int length;
-            if (value != null && (length = value.Length) > 0)
-                scriptcontext.binaryOutput.Write(value.ReadonlyData, 0, length);
-        }
-
-        /// <summary>
-        /// Writes <see cref="string" /> to the current output.
-        /// </summary>
-        /// <param name="value">The string to be written.</param>
-        /// <param name="scriptcontext">Current script context.</param>
-        [Emitted]
-        public static void Echo(string value, ScriptContext/*!*/scriptcontext)
-        {
-            scriptcontext.output.Write(value);
-        }
-
-        /// <summary>
-        /// Writes <see cref="bool" /> to the current output.
-        /// </summary>
-        /// <param name="value">The boolean to be written.</param>
-        /// <param name="scriptcontext">Current script context.</param>
-        [Emitted]
-        public static void Echo(bool value, ScriptContext/*!*/scriptcontext)
-        {
-            if (value) scriptcontext.output.Write('1');
-        }
-
-        /// <summary>
-        /// Writes <see cref="int" /> to the current output.
-        /// </summary>
-        /// <param name="value">The integer to be written.</param>
-        /// <param name="scriptcontext">Current script context.</param>
-        [Emitted]
-        public static void Echo(int value, ScriptContext/*!*/scriptcontext)
-        {
-            scriptcontext.output.Write(value.ToString());
-        }
-
-        /// <summary>
-        /// Writes <see cref="long"/> to the current output.
-        /// </summary>
-        /// <param name="value">The long integer to be written.</param>
-        /// <param name="scriptcontext">Current script context.</param>
-        [Emitted]
-        public static void Echo(long value, ScriptContext/*!*/scriptcontext)
-        {
-            scriptcontext.output.Write(value.ToString());
-        }
-
-        /// <summary>
-        /// Writes <see cref="double"/> to the current output.
-        /// </summary>
-        /// <param name="value">The double to be written.</param>
-        /// <param name="scriptcontext">Current script context.</param>
-        [Emitted]
-        public static void Echo(double value, ScriptContext/*!*/scriptcontext)
-        {
-            scriptcontext.output.Write(Convert.DoubleToString(value));
-        }
-
-        #endregion
-
-        /*#region Echo (static wrappers)
-
-        [Emitted]
-        public static void Echo(object value, ScriptContext scriptcontext)
-        {
-            scriptcontext.Echo(value);
-        }
-
-        [Emitted]
-        public static void Echo(PhpBytes value, ScriptContext scriptcontext)
-        {
-            scriptcontext.Echo(value);
-        }
-
-        /// <summary>
-        /// Writes <see cref="string"/> to the current output.
-        /// </summary>
-        /// <param name="value">The string to be written.</param>
-        /// <param name="scriptcontext">Current ScriptContext to be used.</param>
-        [Emitted]
-        public static void Echo(string value, ScriptContext scriptcontext)
-        {
-            scriptcontext.Echo(value);
-        }
-
-        /// <summary>
-        /// Writes <see cref="bool"/> to the current output.
-        /// </summary>
-        /// <param name="value">The boolean to be written.</param>
-        /// <param name="scriptcontext">Current ScriptContext to be used.</param>
-        [Emitted]
-        public static void Echo(bool value, ScriptContext scriptcontext)
-        {
-            scriptcontext.Echo(value);
-        }
-
-        /// <summary>
-        /// Writes <see cref="int"/> to the current output.
-        /// </summary>
-        /// <param name="value">The integer to be written.</param>
-        /// <param name="scriptcontext">Current ScriptContext to be used.</param>
-        [Emitted]
-        public static void Echo(int value, ScriptContext scriptcontext)
-        {
-            scriptcontext.Echo(value);
-        }
-
-        /// <summary>
-        /// Writes <see cref="long"/> to the current output.
-        /// </summary>
-        /// <param name="value">The long integer to be written.</param>
-        /// <param name="scriptcontext">Current ScriptContext to be used.</param>
-        [Emitted]
-        public static void Echo(long value, ScriptContext scriptcontext)
-        {
-            scriptcontext.Echo(value);
-        }
-
-        /// <summary>
-        /// Writes <see cref="double"/> to the current output.
-        /// </summary>
-        /// <param name="value">The double to be written.</param>
-        /// <param name="scriptcontext">Current ScriptContext to be used.</param>
-        [Emitted]
-        public static void Echo(double value, ScriptContext scriptcontext)
-        {
-            scriptcontext.Echo(value);
-        }
-
-        #endregion*/
-
-        #endregion
-
-        #region Script Termination, Timeouts, GuardedCall
-
-        /// <summary>
-        /// A timer used for timeouting the request in the manner of PHP.
-        /// </summary>
-        private Timer timer;
-
-        /// <summary>
-        /// Returns <B>true</B> if the main script code has been timed out.
-        /// </summary>
-        public bool ExecutionTimedOut { get { return executionTimedOut; } }
-        private bool executionTimedOut = false;
-
-        /// <summary>
-        /// Updates a value of <see cref="LocalConfiguration.RequestControlSection.ExecutionTimeout"/>
-        /// in the current configuration record and adjusts the active timer (if any).
-        /// </summary>
-        /// <param name="seconds">Timeout in seconds, non-positive values mean no timeout.</param>
-        public void ApplyExecutionTimeout(int seconds)
-        {
-            config.RequestControl.ExecutionTimeout = seconds;
-            if (timer != null)
-            {
-                timer.Change(config.RequestControl.ExecutionTimeoutForTimer, Timeout.Infinite);
-            }
-        }
-
-        /// <summary>
-        /// Calls a specified routine in limited time and termination exceptions being caught
-        /// (i.e. <see cref="ScriptDiedException"/> and <see cref="ThreadAbortException"/>).
-        /// </summary>
-        /// <param name="routine">A routine to be called.</param>
-        /// <param name="data">Data passed to the routine.</param>
-        /// <param name="allowUserExceptions">Whether user exceptions are allowed to be thrown by the target.</param>
-        /// <exception cref="PhpNetInternalException">Internal error.</exception>
-        internal TResult GuardedCall<TData, TResult>(Converter<TData, TResult> routine, TData data, bool allowUserExceptions)
-        {
-            Library.SPL.Exception user_exception = null;
-
-            try
-            {
-                // do not timeout script which is being debugged:
-                if (Debugger.IsAttached) // TODO: long compilation time
-                {
-                    return routine(data);
-                }
-                else
-                {
-                    using (timer = new Timer(new TimerCallback(TimedOut), Thread.CurrentThread,
-                        config.RequestControl.ExecutionTimeoutForTimer, Timeout.Infinite))
-                    {
-                        return routine(data);
-                    }
-                }
-            }
-            catch (ScriptDiedException)
-            {
-                // die or exit has been called or connections has been aborted
-            }
-            catch (ThreadAbortException)
-            {
-                if (!executionTimedOut) throw;
-                ThreadAbortedDueToTimeout();
-            }
-            catch (PhpException)
-            {
-                // an error occurred -> we shell continue with execution
-            }
-            catch (PhpUserException e)
-            {
-                user_exception = e.UserException;
-            }
-            catch (Exception e)
-            {
-                throw new PhpNetInternalException("Guarded call", e);
-            }
-            finally
-            {
-                timer = null;
-            }
-
-            if (user_exception != null)
-            {
-                string str_exception = null;
-                string error_id = null;
-
-                // try execute user exception handler (if allowed and set):
-                if (allowUserExceptions)
-                {
-                    if (config.ErrorControl.UserExceptionHandler != null)
-                    {
-                        // calls uncaught-exception user handler:
-                        GuardedCall<Library.SPL.Exception, object>(CallUserExceptionHandler, user_exception, false);
-                    }
-                    else
-                    {
-                        error_id = "uncaught_exception";
-
-                        // gets exception string representation:
-                        str_exception = GuardedCall<Library.SPL.Exception, string>(CallUserExceptionToString, user_exception, false);
-
-                        // null can be returned on time out or if there is an error during guarded call:
-                        if (str_exception == null) str_exception = user_exception.BaseToString();
-                    }
-                }
-                else
-                {
-                    error_id = "exception_cannot_be_thrown";
-
-                    // does not call __toString to prevent infinite recursion:
-                    str_exception = user_exception.BaseToString();
-                }
-
-                // reports an error (doesn't throw an exception since execution should continue):
-                if (error_id != null)
-                {
-                    bool old_throw = ThrowExceptionOnError;
-                    ThrowExceptionOnError = false;
-                    PhpException.Throw(PhpError.Error, CoreResources.GetString(error_id, str_exception));
-                    ThrowExceptionOnError = old_throw;
-                }
-            }
-
-            return default(TResult);
-        }
-
-        /// <summary>
-        /// Calls user eception handler.
-        /// </summary>
-        private object CallUserExceptionHandler(PHP.Library.SPL.Exception/*!*/ e)
-        {
-            Debug.Assert(config.ErrorControl.UserExceptionHandler != null);
-            config.ErrorControl.UserExceptionHandler.Invoke(e);
-            return null;
-        }
-
-        /// <summary>
-        /// Get user exception string representation.
-        /// </summary>
-        private string CallUserExceptionToString(Library.SPL.Exception/*!*/ e)
-        {
-            //Debug.Assert(e is Library.SPL.Exception);
-            return (string)e.__toString(this);
-        }
-
-        // GENERICS: lambda
-        private object GuardedMain(object/*!*/ mainRoutine)
-        {
-            RoutineDelegate user_main = mainRoutine as RoutineDelegate;
-            if (user_main != null)
-            {
-                return user_main(null, this.Stack);
-            }
-            else
-            {
-                return ((MainRoutineDelegate)mainRoutine)(
-                    this,
-                    null,  // no local variables
-                    null,  // no object context (makes $this use illegal)
-                    null,  // no class context (makes protected and private members of all classes inaccessible)
-                    true);
-            }
-        }
-
-        /// <summary>
-        /// Flushes all remaining data from output buffers.
-        /// </summary>
-        internal object FinalizeBufferedOutput(object _)
-        {
-            // flushes output, applies user defined output filter, and disables buffering:
-            if (bufferedOutput != null)
-                bufferedOutput.FlushAll();
-
-            // redirects sinks:
-            IsOutputBuffered = false;
-
-            return null;
-        }
-
-        /// <summary>
-        /// Called when the execution has been timed out. 
-        /// </summary>
-        private void ThreadAbortedDueToTimeout()
-        {
-            Debug.Assert(executionTimedOut);
-
-#if !SILVERLIGHT
-            Thread.ResetAbort();
-#endif
-
-            bool old_throw = ThrowExceptionOnError;
-            ThrowExceptionOnError = false;
-
-            PhpException.Throw(PhpError.Error, CoreResources.GetString("execution_timed_out",
-                config.RequestControl.ExecutionTimeout));
-
-            ThrowExceptionOnError = old_throw;
-        }
-
-        // GENERICS: Lambda
-        private void TimedOut(object/*!*/ thread)
-        {
-            executionTimedOut = true;
-            ((Thread)thread).Abort();
-        }
-
-        /// <summary>
-        /// Implements language construct exit/die. 
-        /// </summary>
-        /// <param name="status">The status returned by script's Main() method. Can be a <B>null</B> reference.</param>
-        /// <remarks>
-        /// Prints the <paramref name="status"/> if it is of <see cref="string"/> type.
-        /// </remarks>
-        [Emitted]
-        public void Die(object status)
-        {
-            // prints status (only if status is PHP string):
-            PhpBytes bytes;
-            if ((bytes = status as PhpBytes) != null)
-                ScriptContext.Echo(bytes, this);
-            else
-                ScriptContext.Echo(PhpVariable.AsString(status), this);
-
-            // terminates script execution:
-            throw new ScriptDiedException(status);
-        }
-
-        #endregion
-
-        #region Shutdown Callbacks
-
-        /// <summary>
-        /// User defined post-request callbacks.
-        /// Can be a <B>null</B> reference which means no shutdown callback has ever been registered.
-        /// </summary>
-        private Queue shutdownCallbacks; // <PhpCallbackParameterized>
-
-        /// <summary>
-        /// Adds new user callback to the list of callbacks called on script termination.
-        /// </summary>
-        /// <param name="callback">The callback to register.</param>
-        /// <param name="parameters">Parameters for the callback.</param>
-        /// <exception cref="ArgumentNullException"><paramref name="callback"/> is a <B>null</B> reference.</exception>
-        public void RegisterShutdownCallback(PhpCallback/*!*/ callback, params object[] parameters)
-        {
-            if (callback == null)
-                throw new ArgumentNullException("callback");
-
-            if (shutdownCallbacks == null) shutdownCallbacks = new Queue();
-            shutdownCallbacks.Enqueue(new PhpCallbackParameterized(callback, parameters));
-        }
-
-        /// <summary>
-        /// Processes shutdown callbacks registered by a user.
-        /// </summary>
-        /// <exception cref="PhpException">An error occured during execution of the callbacks.</exception>
-        /// <exception cref="PhpUserException">Uncaught exception has been raised by some callback.</exception>
-        /// <exception cref="ScriptDiedException">Script died or exited.</exception>
-        /// <exception cref="PhpNetInternalException">Internal error.</exception>
-        public object ProcessShutdownCallbacks(object _)
-        {
-            if (shutdownCallbacks != null)
-            {
-                while (shutdownCallbacks.Count > 0)
-                {
-                    ((PhpCallbackParameterized)shutdownCallbacks.Dequeue()).Invoke(null/*class context is null*/);
-                }
-            }
-            return null;
-        }
-
-        #endregion
-
-        #region PhpObject Finalization
-
-        /// <summary>
-        /// List of weak references to <see cref="DObject"/> instances that should be finalized when current request is over.
-        /// Lazily constructed.
-        /// </summary>
-        /// <remarks>
-        /// Objects are finalized as their memory is about to be reclaimed by the GC during the request/app
-        /// processing. This list ensures that all instantiated objects are finalized before the request is
-        /// finished.
-        /// </remarks>
-        private List<WeakReference> objectsToBeFinalized;
-
-        private int finalizationCheckCounter;
-
-        /// <summary>
-        /// Registers a <see cref="DObject"/> instance for finalization.
-        /// </summary>
-        /// <param name="obj">The object.</param>
-        [Emitted]
-        public void RegisterDObjectForFinalization(DObject/*!*/ obj)
-        {
-            Debug.Assert(obj != null);
-
-#if SILVERLIGHT
-			bool registerFinalizer = true;
-#else
-            bool registerFinalizer = !System.Runtime.Remoting.RemotingServices.IsTransparentProxy(this);
-#endif
-
-            if (registerFinalizer)
-            {
-                if (objectsToBeFinalized == null) objectsToBeFinalized = new List<WeakReference>();
-                objectsToBeFinalized.Add(new WeakReference(obj, true));
-
-                if (++finalizationCheckCounter > 65536)
-                {
-                    finalizationCheckCounter = 0;
-
-                    int count = objectsToBeFinalized.Count;
-                    long list_memory = count * 3 * Marshal.SizeOf(typeof(IntPtr));
-
-                    // don't let the list occupy more than 10% of allocated memory
-                    if (list_memory > GC.GetTotalMemory(false) / 10)
-                    {
-                        List<WeakReference> new_list = new List<WeakReference>(count / 4);
-                        for (int i = 0; i < count; i++)
-                        {
-                            WeakReference reference = objectsToBeFinalized[i];
-                            if (reference.IsAlive) new_list.Add(reference);
-                        }
-
-                        objectsToBeFinalized = new_list;
-                    }
-                }
-            }
-        }
-
-        /// <summary>
-        /// Calls <c>__destruct</c> on <see cref="DObject"/> instances that have been created in this context.
-        /// </summary>
-        /// <param name="_">Dummy.</param>
-        internal object FinalizePhpObjects(object _)
-        {
-            if (objectsToBeFinalized != null)
-            {
-                for (int i = 0; i < objectsToBeFinalized.Count; i++)
-                {
-                    WeakReference reference = objectsToBeFinalized[i];
-
-                    // remove object from finalization list to prevent its repeated finalization
-                    // (for the case the finalization is interrupted by exception and resumed later):
-                    objectsToBeFinalized[i] = null;
-
-                    DObject obj = null;
-                    if (reference != null && reference.IsAlive)
-                    {
-                        try
-                        {
-                            obj = (DObject)reference.Target;
-                        }
-                        catch (InvalidOperationException)
-                        { }
-                    }
-
-                    if (obj != null) obj.Dispose();
-                }
-                objectsToBeFinalized = null;
-            }
-            return null;
-        }
-
-        #endregion
-
-        #region Graph Walking Callbacks
-
-        /// <summary>
-        /// Cached class context used when acquiring objects.
-        /// </summary>
-        private DTypeDesc classContext;
-
-        /// <summary>
-        /// If <see cref="classContext"/> has not been set, this field is <B>true</B>
-        /// (<B>null</B> is a valid value for <see cref="classContext"/>).
-        /// </summary>
-        private bool classContextIsValid;
-
-        /// <summary>
-        /// Called for each object that implements the <see cref="IPhpObjectGraphNode"/> interface when
-        /// releasing an object graph (e.g. when storing variables to InProc session).
-        /// </summary>
-        /// <param name="node">The object that should be released.</param>
-        /// <param name="context">Current <see cref="ScriptContext"/>.</param>
-        /// <returns>The released object (might be different from <paramref name="node"/>).</returns>
-        internal object ReleaseObject(IPhpObjectGraphNode node, ScriptContext context)
-        {
-            DObject obj = node as DObject;
-            if (obj != null)
-            {
-                bool sleep_called;
-                if (!classContextIsValid)
-                {
-                    classContext = PhpStackTrace.GetClassContext();
-                    classContextIsValid = true;
-                }
-
-                PhpArray sleep_result = obj.Sleep(classContext, context, out sleep_called);
-
-                // if __sleep does not return a valid array, the object dies completely
-                if (sleep_called && sleep_result == null) return null;
-
-                if (sleep_result != null)
-                {
-                    // create a new instance
-                    DObject new_instance = (DObject)obj.TypeDesc.New(this);
-
-                    // copy values of the properties whose names have been returned by __sleep
-                    foreach (KeyValuePair<IntStringKey, object> pair in sleep_result)
-                    {
-                        string name = Convert.ObjectToString(pair.Value);
-                        string type_name;
-                        PhpMemberAttributes visibility;
-                        string field_name = Serialization.ParsePropertyName(name, out type_name, out visibility);
-
-                        DTypeDesc declarer;
-                        if (type_name == null)
-                        {
-                            declarer = obj.TypeDesc;
-                        }
-                        else
-                        {
-                            declarer = ResolveType(type_name);
-                            if (declarer == null) declarer = obj.TypeDesc;
-                        }
-
-                        // copy the field value
-                        object val = obj.GetProperty(field_name, declarer);
-                        new_instance.SetProperty(field_name, val, declarer);
-                    }
-
-                    return new_instance;
-                }
-
-                return obj;
-            }
-
-            // nullify resources
-            PhpResource res = node as PhpResource;
-            if (res != null) return 0;
-
-            return node;
-        }
-
-        /// <summary>
-        /// Called for each object that implements the <see cref="IPhpObjectGraphNode"/> interface when
-        /// acquiring an object graph (e.g. when retrieving variables from InProc session).
-        /// </summary>
-        /// <param name="node">The object that should be acquired.</param>
-        /// <param name="context">Current <see cref="ScriptContext"/>.</param>
-        /// <returns>The acquired object (always <paramref name="node"/>).</returns>
-        internal object AcquireObject(IPhpObjectGraphNode node, ScriptContext context)
-        {
-            DObject obj = node as DObject;
-            if (obj != null)
-            {
-                if (!classContextIsValid)
-                {
-                    classContext = PhpStackTrace.GetClassContext();
-                    classContextIsValid = true;
-                }
-
-                obj.Wakeup(classContext, context);
-            }
-            return node;
-        }
-
-        /// <summary>
-        /// Call <c>__wakeup</c> recursively on <see cref="PhpObject"/>s contained in the array.
-        /// </summary>
-        internal void AcquireArray(PhpArray array)
-        {
-            Debug.Assert(array != null);
-
-            classContextIsValid = false;
-            array.Walk(new PhpWalkCallback(AcquireObject), this);
-        }
-
-        /// <summary>
-        /// Call <c>__sleep</c> recursively on <see cref="PhpObject"/>s contained in the array.
-        /// </summary>
-        internal void ReleaseArray(PhpArray array)
-        {
-            Debug.Assert(array != null);
-
-            classContextIsValid = false;
-            array.Walk(new PhpWalkCallback(ReleaseObject), this);
-        }
-
-        #endregion
-
-        #region Static Locals
-
-        /// <summary>
-        /// Gets a value of a static local. For internal use only.
-        /// </summary>
-        /// <param name="id">The index of a static local. Index starts with 1.</param>
-        /// <returns>Value of the local or <B>null</B>.</returns>
-        [Emitted, EditorBrowsable(EditorBrowsableState.Never)]
-        public PhpReference GetStaticLocal(int id)
-        {
-            return (staticLocals != null && id > 0 && id <= staticLocals.Count) ? staticLocals[id - 1] : null;
-        }
-
-        /// <summary>
-        /// Get the index of specified local variable.
-        /// </summary>
-        /// <param name="id">Compound name of a static local (in format {simple function name}${local name index}).</param>
-        /// <returns>The static local integer index.</returns>
-        [Emitted, EditorBrowsable(EditorBrowsableState.Never)]
-        public static int GetStaticLocalId(string/*!*/ id)
-        {
-            Debug.Assert(!string.IsNullOrEmpty(id));
-            return staticLocalsId.Get(id);
-        }
-
-        /// <summary>
-        /// Adds a local into the static local table. For internal use only.
-        /// </summary>
-        /// <param name="id">The index of a static local. Index starts with 1.</param>
-        /// <param name="value">A value of local (not a reference).</param>
-        /// <returns>A reference containing the <paramref name="value"/>.</returns>
-        [Emitted, EditorBrowsable(EditorBrowsableState.Never)]
-        public PhpReference/*!*/ AddStaticLocal(int id, object value)
-        {
-            Debug.Assert(id > 0, "Uninitialized static local variable index!");
-            Debug.Assert(!(value is PhpReference));
-            Debug.Assert(id <= staticLocalsId.Count);
-
-            // ensure the staticLocals
-            if (staticLocals == null)
-                staticLocals = new List<PhpReference>(staticLocalsId.Count);
-
-            // ensure the Size
-            while (id > staticLocals.Count)
-                staticLocals.Add(null);
-
-            // set the element on index id
-            return (staticLocals[id - 1] = new PhpReference(value));
-        }
-
-        #endregion
-
-        #region Initialization of requests and applications
-
-        /// <summary>
-        /// Sets a main script of the application.
-        /// </summary>
-        /// <param name="script">The script related to the <c>sourceFile</c>.</param>
-        /// <param name="sourceFile">The file path of the <c>script</c>.</param>
-        private void DefineMainScript(ScriptInfo/*!*/ script, PhpSourceFile/*!*/ sourceFile)
-        {
-            Debug.Assert(mainScriptFile == null, "Main script redefined.");
-
-            scripts.Add(sourceFile.FullPath.ToString(), script);
-            mainScriptFile = sourceFile;
-            mainScriptInfo = script;
-
-            // preallocate ScriptContext's dictionaries:
-            DeclaredFunctionsAllocate(script.MaxDeclaredFunctionsCount);
-            DeclaredTypesAllocate(script.MaxDeclaredTypesCount);
-        }
-
-        #endregion
-
-        #region Eval
-
-        /// <summary>
-        /// Contains captured line number.
-        /// </summary>
-        [Emitted]
-        public int EvalLine = -1;
-
-        /// <summary>
-        /// Contains captured column number.
-        /// </summary>
-        [Emitted]
-        public int EvalColumn = -1;
-
-        /// <summary>
-        /// Contains captured eval id.
-        /// </summary>
-        [Emitted]
-        public int EvalId = -1;
-
-        /// <summary>
-        /// Contains captured relative source file packed path.
-        /// </summary>
-        [Emitted]
-        public string EvalRelativeSourcePath;
-
-        /// <summary>
-        /// Gets captured eval info. Eval info on a script context is updated by 
-        /// a code injected to generated code by the compiler.
-        /// </summary>
-        /// <returns>The captured eval info.</returns>
-        /// <remarks>
-        /// Eval info is captured before a class library function call if it is implemented with option 
-        /// <see cref="FunctionImplOptions.CaptureEvalInfo"/> and a part of it (line, column) is updated
-        /// in every sequence point in debug mode. Should be called on the beginning of the function implementetion.
-        /// Can be called even if the info will not be needed eventually.
-        /// </remarks>
-        public SourceCodeDescriptor GetCapturedSourceCodeDescriptor()
-        {
-            return new SourceCodeDescriptor(EvalRelativeSourcePath, EvalId, EvalLine, EvalColumn);
-        }
-
-        /// <summary>
-        /// Clears the info.
-        /// </summary>
-        internal void ClearCapturedSourceCodeDescriptor()
-        {
-            EvalLine = EvalColumn = EvalId = -1;
-            EvalRelativeSourcePath = null;
-        }
-
-        #endregion
-
-        #region Setter Chains
-
-        /// <summary>
-        /// A stack of <see cref="PhpRuntimeChain"/>s that are currently being processed.
-        /// </summary>
-        /// <remarks>
-        /// <para>
-        /// <see cref="PhpRuntimeChain"/>s are maintained in a stack in order to support nested operator chains.
-        /// </para>
-        /// <para>
-        /// Every time the <see cref="Operators.EnsurePropertyIsArray"/> or <see cref="Operators.EnsurePropertyIsObject"/>
-        /// is called on a system class with overloaded member access (<B>__set</B> and/or <B>__get</B>), a new
-        /// <see cref="PhpRuntimeChain"/> is pushed to the stack (<see cref="BeginSetterChain"/>).
-        /// </para>
-        /// <para>
-        /// If a setter chain has been created, the consequent chaining operators just record field and item names
-        /// to it (<see cref="ExtendSetterChain"/>). The last operator calls <see cref="FinishSetterChain"/> which
-        /// causes the recorded data to be passed to the <B>__set</B> handler and the <see cref="PhpRuntimeChain"/>
-        /// popped from the stack.
-        /// </para>
-        /// </remarks>
-        private Stack setterChainStack; // GENERICS: <SetterChain>
-
-        /// <summary>
-        /// Singleton instance of <see cref="PhpObject"/> passed among chaining operators to indicate that
-        /// they are part of a setter chain.
-        /// </summary>
-        internal static PhpObject SetterChainSingletonObject = new Library.stdClass(null);
-
-        /// <summary>
-        /// Singleton instance of <see cref="PhpArray"/> passed among chaining operators to indicate that
-        /// they are part of a setter chain.
-        /// </summary>
-        internal static PhpSetterChainArray SetterChainSingletonArray = new PhpSetterChainArray();
-
-        /// <summary>
-        /// Creates a new setter chain. Called from <see cref="Operators.EnsurePropertyIsArray"/> and
-        /// <see cref="Operators.EnsurePropertyIsObject"/> when a field of a system class with overloaded member
-        /// access should be ensured.
-        /// </summary>
-        /// <param name="obj">The instance on which the setter chain is applied.</param>
-        internal void BeginSetterChain(DObject obj)
-        {
-            PhpRuntimeChain chain = new PhpRuntimeChain(obj);
-
-            if (setterChainStack == null) setterChainStack = new Stack();
-            setterChainStack.Push(chain);
-        }
-
-        /// <summary>
-        /// Adds a new element to the current setter chain. Called from chaining operators that can follow
-        /// <see cref="Operators.EnsurePropertyIsArray"/> or <see cref="Operators.EnsurePropertyIsObject"/> when
-        /// they detect they are part of a setter chain.
-        /// </summary>
-        /// <param name="elem">The setter chain element to add.</param>
-        internal void ExtendSetterChain(RuntimeChainElement elem)
-        {
-            PhpRuntimeChain chain = (PhpRuntimeChain)setterChainStack.Peek();
-            chain.Add(elem);
-        }
-
-        /// <summary>
-        /// Pops the current setter chain without invoking the setter.
-        /// </summary>
-        /// <param name="quiet">Whether not to report an error.</param>
-        internal void AbortSetterChain(bool quiet)
-        {
-            setterChainStack.Pop();
-            if (!quiet)
-                PhpException.Throw(PhpError.Error, CoreResources.GetString("undefined_property_when_access_overloaded"));
-        }
-
-        /// <summary>
-        /// Passes the current setter chain to the setter and pops the setter chain. Called from chaining
-        /// operators that conclude the chain that might contain <see cref="Operators.EnsurePropertyIsArray"/> or
-        /// <see cref="Operators.EnsurePropertyIsObject"/> when they detect they are part of a setter chain.
-        /// </summary>
-        /// <param name="value">The value that should be assigned to the field/item represented by the last
-        /// setter chain element.</param>
-        internal void FinishSetterChain(object value)
-        {
-            Debug.Assert(!(value is PhpReference));
-
-            PhpRuntimeChain chain = (PhpRuntimeChain)setterChainStack.Pop();
-
-            Debug.Assert(chain.Variable is PhpObject, "SetterChain must begin with a PhpObject");
-            PhpObject instance = (PhpObject)chain.Variable;
-
-            if (!instance.InvokeSetter(chain.Chain, value))
-            {
-                // if the setter could not be invoked, pretend that we didn't even try to arrange
-                // this silly meat cube O:-]
-                PhpException.Throw(PhpError.Error, CoreResources.GetString("undefined_property_when_access_overloaded"));
-            }
-        }
-
-        #endregion
-
-        #region Interop
-
-        /// <summary>
-        /// Calls a PHP function. Intended for use from other languages.
-        /// </summary>
-        /// <param name="functionName">Name of the function.</param>
-        /// <param name="arguments">Arguments.</param>
-        /// <returns>Function call result.</returns>
-        public PhpReference/*!*/ Call(string/*!*/ functionName, params object[] arguments)
-        {
-            return Call(functionName, null, null, arguments);
-        }
-
-        /// <summary>
-        /// Calls a PHP function. Intended for use from other languages.
-        /// </summary>
-        /// <param name="functionName">Name of the function.</param>
-        /// <param name="namingContext">Naming context within which the name is resolved (namespaces and aliases). Can be <B>null</B>.</param>
-        /// <param name="callerLocalVariables">Table of the caller's variables. Can be <B>null</B>.</param>
-        /// <param name="arguments">Arguments.</param>
-        /// <returns>Function call result.</returns>
-        public PhpReference/*!*/ Call(string/*!*/ functionName, NamingContext namingContext,
-            Dictionary<string, object> callerLocalVariables, params object[] arguments)
-        {
-            if (functionName == null)
-                throw new ArgumentNullException("functionName");
-            if (arguments == null)
-                throw new ArgumentNullException("arguments");
-
-            DRoutineDesc routineHint = null;
-
-            Stack.AddFrame(arguments);
-            return Call(callerLocalVariables, namingContext, functionName, null, ref routineHint, this);
-        }
-
-        /// <summary>
-        /// Creates and instance of a PHP class. Intended for use from other languages.
-        /// </summary>
-        /// <param name="className">Name of the class to instantiate.</param>
-        /// <param name="ctorArguments">Constructor arguments.</param>
-        /// <returns>The new instance or <B>null</B> on error.</returns>
-        public object NewObject(string/*!*/ className, params object[] ctorArguments)
-        {
-            return NewObject(className, null, ctorArguments);
-        }
-
-        /// <summary>
-        /// Creates and instance of a PHP class. Intended for use from other languages.
-        /// </summary>
-        /// <param name="className">Name of the class to instantiate.</param>
-        /// <param name="namingContext">Naming context within which the name is resolved (namespaces and aliases). Can be <B>null</B>.</param>
-        /// <param name="ctorArguments">Constructor arguments.</param>
-        /// <returns>The new instance or <B>null</B> on error.</returns>
-        public object NewObject(string/*!*/ className, NamingContext namingContext, params object[] ctorArguments)
-        {
-            if (className == null)
-                throw new ArgumentNullException("className");
-            if (ctorArguments == null)
-                throw new ArgumentNullException("ctorArguments");
-
-            Stack.AddFrame(ctorArguments);
-            return Operators.New(ResolveType(className), null, this, namingContext);
-        }
-
-        #endregion
-
-        #region GlobalScope
-
-        private Utilities.GlobalScope globalScope;
-
-        public Utilities.GlobalScope Globals
-        {
-            get
-            {
-                if (globalScope == null)
-                    globalScope = new Utilities.GlobalScope(this);
-
-                return globalScope;
-            }
-        }
-
-        #endregion
-
-        #region IDisposable
-
-        /// <summary>
-        /// Disposes this instance of <see cref="ScriptContext"/>,
-        /// calls PHP shutdown functions, finalizes PHP objects and finalizes buffer output.
-        /// </summary>
-        void IDisposable.Dispose()
-        {
-            if (!disposed)
-            {
-                try
-                {
-                    this.GuardedCall<object, object>(this.ProcessShutdownCallbacks, null, false);
-                    this.GuardedCall<object, object>(this.FinalizePhpObjects, null, false);
-                    this.GuardedCall<object, object>(this.FinalizeBufferedOutput, null, false);
-
-                    // additional disposal action
-                    if (this.TryDispose != null)
-                        this.TryDispose();
-                }
-                finally
-                {
-                    // additional disposal action
-                    if (this.FinallyDispose != null)
-                        this.FinallyDispose();
-
-                    if (object.ReferenceEquals(this, CurrentContext))
-                        CurrentContext = null;
-
-                    // remember the max capacity of dictionaries to preallocate next time:
-                    if (this.MainScriptInfo != null)
-                        this.MainScriptInfo.SaveMaxCounts(this);
-
-                    //
-                    this.disposed = true;
-                }
-            }
-        }
-
-        #endregion
-    }
-}
+/*
+
+ Copyright (c) 2004-2006 Tomas Matousek and Ladislav Prosek.
+  
+ The use and distribution terms for this software are contained in the file named License.txt, 
+ which can be found in the root of the Phalanger distribution. By using this software 
+ in any fashion, you are agreeing to be bound by the terms of this license.
+ 
+ You must not remove this notice from this software.
+
+*/
+
+using System;
+using System.IO;
+using System.Text;
+using System.Threading;
+using System.Reflection;
+using System.Diagnostics;
+using System.Globalization;
+using System.Collections;
+using System.Collections.Generic;
+using System.Reflection.Emit;
+using System.Runtime.InteropServices;
+using System.Runtime.Remoting.Messaging;
+using System.ComponentModel;
+using PHP.Core.Emit;
+using PHP.Core.Reflection;
+using System.Configuration;
+
+#if SILVERLIGHT
+using PHP.CoreCLR;
+#endif
+
+namespace PHP.Core
+{
+    #region ScriptInfo
+
+    /// <summary>
+    /// Holds information about an included script. Caches the MainHelper and allows to call the Main of the Script.
+    /// </summary>
+    [DebuggerNonUserCode]
+    public class ScriptInfo
+    {
+        /// <summary>
+        /// The script type.
+        /// </summary>
+        public readonly Type/*!*/Script;
+
+        /// <summary>
+        /// <see cref="MethodInfo"/> of the &lt;Main&gt; method.
+        /// </summary>
+        internal MethodInfo MainHelper
+        {
+            get { return mainHelper ?? (mainHelper = this.mainHelper = Script.GetMethod(ScriptModule.MainHelperName, ScriptModule.MainHelperArgTypes)); }
+            set { mainHelper = value; }
+        }
+        private MethodInfo mainHelper = null;
+
+        #region Statistics for preallocation Dictionaries
+
+        /// <summary>
+        /// Remember max count of declared functions from within this entering script. Used to prealocate <see cref="ScriptContext.DeclaredFunctions"/>.
+        /// </summary>
+        internal int MaxDeclaredFunctionsCount = 0;
+
+        /// <summary>
+        /// Remember max count of declared types from within this entering script. Used to prealocate <see cref="ScriptContext.DeclaredTypes"/>.
+        /// </summary>
+        internal int MaxDeclaredTypesCount = 0;
+
+        /// <summary>
+        /// Update <see cref="MaxDeclaredTypesCount"/> and <see cref="MaxDeclaredFunctionsCount"/>.
+        /// </summary>
+        /// <param name="context"></param>
+        /// <remarks>Called at the end of request.</remarks>
+        internal void SaveMaxCounts(ScriptContext/*!*/context)
+        {
+            Debug.Assert(context != null);
+
+            if (MaxDeclaredFunctionsCount < context.DeclaredFunctions.Count)
+                MaxDeclaredFunctionsCount = context.DeclaredFunctions.Count;
+
+            if (MaxDeclaredTypesCount < context.DeclaredTypes.Count)
+                MaxDeclaredTypesCount = context.DeclaredTypes.Count;
+        }
+
+        #endregion
+
+        #region Constructors
+
+        internal ScriptInfo(Type/*!*/script)
+        {
+            Debug.Assert(PhpScript.IsScriptType(script), "Given script type is not IPhpScript.");
+
+            Script = script;
+        }
+
+        internal ScriptInfo(Type/*!*/script, MethodInfo/*!*/mainHelper)
+        {
+            // no check, for internal ScriptModule use only
+            this.Script = script;
+            this.mainHelper = mainHelper;
+        }
+
+        #endregion
+
+        #region Delegates
+
+        /// <summary>
+        /// Get delegate that Invokes the Main helper method of the script.
+        /// Unwraps any thrown <c>InnerException</c> of <c>PhpException</c>, <c>PhpUserException</c>, <c>ScriptDiedException</c> and <c>ThreadAbortException</c>.
+        /// </summary>
+        internal MainRoutineDelegate Main
+        {
+            get
+            {
+                return (ScriptContext context, Dictionary<string, object> variables, DObject self, DTypeDesc includer, bool isMain) =>
+                    {
+                        try
+                        {
+                            return MainRoutine(context, variables, self, includer, isMain);
+                        }
+                        catch (TargetInvocationException e)
+                        {
+                            if (e.InnerException is PhpException ||
+                                e.InnerException is PhpUserException ||
+                                e.InnerException is ScriptDiedException ||
+                                e.InnerException is System.Threading.ThreadAbortException)
+                                throw e.InnerException;
+
+                            throw;
+                        }
+                    };
+            }
+        }
+
+        /// <summary>
+        /// The delegate to the Main method of the Script. Delegate is lazily 
+        /// </summary>
+        private MainRoutineDelegate MainRoutine
+        {
+            get
+            {
+                return mainRoutine ?? (mainRoutine = (MainRoutineDelegate)Delegate.CreateDelegate(typeof(MainRoutineDelegate), MainHelper));
+            }
+        }
+        private MainRoutineDelegate mainRoutine = null;
+
+        #endregion
+    }
+
+    #endregion
+
+    #region ResolveTypeFlags
+
+    /// <summary>
+    /// Flags passed to <see cref="ScriptContext.ResolveType"/>.
+    /// </summary>
+    [Flags]
+    public enum ResolveTypeFlags
+    {
+        None = 0,
+
+        /// <summary>Tries to execute autoload when the class is not found.</summary>
+        UseAutoload = 1,
+
+        /// <summary>Throw an error if the class is not found.</summary>
+        ThrowErrors = 2,
+
+        /// <summary>Stack frame is preserved if autoload is called.</summary>
+        PreserveFrame = 4,
+
+        /// <summary><see cref="PhpStack.RemoveFrame"/> is called before throwing an error.</summary>
+        RemoveFrame = 8,
+
+        /// <summary>
+        /// Whether not to interpret the full name as a generic name if it cannot be resolved otherwise.
+        /// </summary>
+        SkipGenericNameParsing = 16
+    }
+
+    #endregion
+
+    /// <summary>
+    /// The context of an executing script. Contains data associated with a request.
+    /// </summary>
+    [DebuggerNonUserCode]
+    public sealed partial class ScriptContext : MarshalByRefObject, IDisposable
+    {
+        #region DebugView
+
+        internal class DebugView
+        {
+            private readonly ScriptContext/*!*/ context;
+
+            public DebugView(ScriptContext/*!*/ context)
+            {
+                if (context == null)
+                    throw new ArgumentNullException("context");
+
+                this.context = context;
+            }
+
+            [DebuggerDisplay("Count = {GlobalVariables.Count}", Name = "$GLOBALS", Type = "array")]
+            public PhpArray/*!*/ GlobalVariables
+            {
+                get { return context.AutoGlobals.Globals.Value as PhpArray; }
+            }
+
+            [DebuggerDisplay("Count = {context.DeclaredFunctions.Count}", Name = "Constants", Type = "array")]
+            public PhpHashEntryDebugView[]/*!*/ DefinedConstants
+            {
+                get
+                {
+                    PhpHashEntryDebugView[] result = new PhpHashEntryDebugView[context.Constants.Count];
+
+                    int i = 0;
+                    foreach (var entry in context.Constants)
+                        result[i++] = new PhpHashEntryDebugView(new IntStringKey(entry.Key), entry.Value);
+
+                    return result;
+                }
+            }
+
+            [DebuggerDisplay("Count = {context.DeclaredFunctions.Count}", Name = "Functions", Type = "array")]
+            public string[]/*!*/ DeclaredFunctions
+            {
+                get
+                {
+                    string[] keys = new string[context.DeclaredFunctions.Count];
+                    context.DeclaredFunctions.Keys.CopyTo(keys, 0);
+                    return keys;
+                }
+            }
+
+            [DebuggerDisplay("Count = {context.DeclaredTypes.Count}", Name = "Types", Type = "array")]
+            public string[]/*!*/ DeclaredTypes
+            {
+                get
+                {
+                    string[] keys = new string[context.DeclaredTypes.Count];
+                    context.DeclaredTypes.Keys.CopyTo(keys, 0);
+                    return keys;
+                }
+            }
+
+#if DEBUG
+
+            public int OwningThread
+            {
+                get
+                {
+                    return context.Owner.ManagedThreadId;
+                }
+            }
+
+#endif
+        }
+
+        #endregion
+
+        #region Instance Fields & Properties
+
+        public ApplicationContext/*!*/ ApplicationContext { get { return applicationContext; } }
+        private readonly ApplicationContext/*!*/ applicationContext;
+
+        /// <summary>
+        /// List of <see cref="ScriptInfo"/>s included by the current script. Contains also the script itself.
+        /// Used for resolving inclusions.
+        /// </summary>
+        private readonly Dictionary<string, ScriptInfo> scripts = new Dictionary<string, ScriptInfo>(FullPath.StringComparer);
+
+        /// <summary>
+        /// List currently included script files.
+        /// </summary>
+        /// <returns></returns>
+        public IEnumerable<string> GetIncludedScripts()
+        {
+            return scripts.Keys;
+        }
+
+        /// <summary>
+        /// A path to the source file of main script.
+        /// </summary>
+        public PhpSourceFile MainScriptFile { get { return mainScriptFile; } }
+        private PhpSourceFile mainScriptFile;
+
+        /// <summary>
+        /// A <see cref="ScriptInfo"/> of main script (first script executed within the current <see cref="RequestContext"/>).
+        /// </summary>
+        internal ScriptInfo MainScriptInfo { get { return mainScriptInfo; } }
+        private ScriptInfo mainScriptInfo;
+
+        /// <summary>
+        /// The configuration used by the class library and script functions and by objects which 
+        /// has this instance of <see cref="ScriptContext"/> associated with itself.
+        /// </summary>
+        public LocalConfiguration Config
+        {
+            get
+            {
+                return config;
+            }
+            set
+            {
+                config = (value == null) ? Configuration.DefaultLocal : value;
+            }
+        }
+        private LocalConfiguration config;
+
+        /// <summary>
+        /// User functions declarators - delegates pointing on declared functions.
+        /// </summary>
+        public Dictionary<string, DRoutineDesc>/*!*/ DeclaredFunctions
+        {
+            get
+            {
+                if (_declaredFunctions == null) DeclaredFunctionsAllocate(29);   // preallocate 29 by default, it is 6th prime number; see HashHelpers.GetPrime(int)
+                return _declaredFunctions;
+            }
+        }
+        private Dictionary<string, DRoutineDesc> _declaredFunctions;
+
+        /// <summary>
+        /// Allocate <see cref="_declaredFunctions"/> with given <paramref name="capacity"/>.
+        /// </summary>
+        /// <param name="capacity">Capacity hint.</param>
+        private void DeclaredFunctionsAllocate(int capacity)
+        {
+            Debug.Assert(capacity >= 0);
+            if (_declaredFunctions == null)
+                _declaredFunctions = new Dictionary<string, DRoutineDesc>(capacity, StringComparer.OrdinalIgnoreCase);
+        }
+
+        /// <summary>
+        /// Declarators of user classes.
+        /// </summary>
+        public Dictionary<string, DTypeDesc>/*!*/ DeclaredTypes
+        {
+            get
+            {
+                if (_declaredTypes == null) DeclaredTypesAllocate(29);  // see DeclaredFunctions
+                return _declaredTypes;
+            }
+        }
+        private Dictionary<string, DTypeDesc> _declaredTypes;
+
+        /// <summary>
+        /// Allocate <see cref="_declaredTypes"/> with given <paramref name="capacity"/>.
+        /// </summary>
+        /// <param name="capacity">Capacity hint.</param>
+        private void DeclaredTypesAllocate(int capacity)
+        {
+            Debug.Assert(capacity >= 0);
+            if (_declaredTypes == null)
+                _declaredTypes = new Dictionary<string, DTypeDesc>(capacity, StringComparer.OrdinalIgnoreCase);
+        }
+
+        /// <summary>
+        /// Set of incomplete (deferred) types (their unique identifier) that were declared already in advance at the beginning of the script.
+        /// These types was declared at the beginning of the script, because it was already possible. This simulates behaviour of PHP,
+        /// since it "loads" type into the context if its base type is known at runtime (not at compile time like Phalanger does).
+        /// </summary>
+        private HashSet<string> IncompleteTypesInAdvance = null;
+
+        /// <summary>
+        /// Mapping of static local variables into their unique sequential ID. This allows efficient indexing into <see cref="staticLocals"/> array.
+        /// The index starts from 1.
+        /// The dictionary is used only when two or more static locals point to the same variable (e.g. when single eval() has different content sometimes).
+        /// </summary>
+        private static SynchronizedCache<string, int>/*!*/staticLocalsId = new SynchronizedCache<string, int>(id => staticLocalsId.Count + 1);
+
+        /// <summary>
+        /// User defined static locals for the current context.
+        /// </summary>
+        private List<PhpReference> staticLocals;
+
+        /// <summary>
+        /// Gets collection of script context properties used to store custom objects. Cannot be <c>null</c>.
+        /// </summary>
+        public PropertyCollectionClass/*!*/Properties { get { return this.properties; } }
+        private readonly PropertyCollectionClass/*!*/properties = new PropertyCollectionClass();
+
+        /// <summary>
+        /// The stack for performing indirect calls and calls to argument-aware functions.
+        /// </summary>
+        public readonly PhpStack Stack;
+
+        /// <summary>
+        /// Registered user stream wrappers per request. Initialized in a lazy manner.
+        /// </summary>
+        public Dictionary<string, StreamWrapper> UserStreamWrappers { get; set; }
+
+        /// <summary>
+        /// The current directory used as working one for PHP file system functions and for including scripts.
+        /// </summary>
+        public string WorkingDirectory { get { return workingDirectory; } set { workingDirectory = value; } }
+        private string workingDirectory;
+
+        /// <summary>
+        /// Get the list of SPL autoload functions. This cannot be null. First call to this property will enable SPL autoload functions.
+        /// </summary>
+        public LinkedList<PhpCallback> SplAutoloadFunctions
+        {
+            get
+            {
+                return splAutoloadFunctions ?? (splAutoloadFunctions = new LinkedList<PhpCallback>());
+            }
+        }
+        private LinkedList<PhpCallback> splAutoloadFunctions;
+
+        /// <summary>
+        /// Stack of <see cref="DTypeDesc"/> representing type used to call currently evaluated method.
+        /// </summary>
+        public Stack<DTypeDesc> CurrentLateStaticBinding { get { return _currentLateStaticBinding ?? (_currentLateStaticBinding = new Stack<DTypeDesc>()); } }
+        private Stack<DTypeDesc> _currentLateStaticBinding;
+
+        /// <summary>
+        /// Get the value indicating if SPL autoload functions are enabled. (If spl_autoload_register was used.)
+        /// </summary>
+        public bool IsSplAutoloadEnabled { get { return splAutoloadFunctions != null; } }
+
+        /// <summary>
+        /// List of SPL extensions used by spl_autoload() function.
+        /// </summary>
+        public string[] SplAutoloadExtensions
+        {
+            get { return splAutoloadExtensions ?? new string[] { ".php" }; }
+            set { splAutoloadExtensions = value; }
+        }
+        private string[] splAutoloadExtensions;
+
+        /// <summary>
+        /// Lazily resolved and initialized __autoload() function.
+        /// Initialized when needed in the first time in <c>ResolveTypeByAutoload</c>.
+        /// </summary>
+        private DRoutineDesc autoloadFunction;
+
+        /// <summary>
+        /// Lazily created list of types name being auto-loaded.
+        /// Used as a recursion prevention of <b>autoload</b>.
+        /// </summary>
+        private List<string> pendingAutoloads;
+
+        /// <summary>
+        /// Set when the context started finalization.
+        /// </summary>
+        private bool disposed = false;
+
+        /// <summary>
+        /// Additional disposal action.
+        /// </summary>
+        internal event Action TryDispose;
+
+        /// <summary>
+        /// Additional disposal action processed in <c>finally</c> block.
+        /// </summary>
+        internal event Action FinallyDispose;
+
+#if DEBUG
+
+        public Thread/*!*/ Owner { get { return owner; } }
+        private readonly Thread/*!*/ owner;
+
+#endif
+
+        #endregion
+
+        #region Construction
+
+        /// <summary>
+        /// Creates an instance of <see cref="ScriptContext"/> initialized with dummy streams and 
+        /// a copy of the default local configuration.
+        /// </summary>
+        public ScriptContext(ApplicationContext/*!*/ appContext)
+            : this(appContext, (LocalConfiguration)Configuration.DefaultLocal.DeepCopy(), TextWriter.Null, Stream.Null)
+        {
+#if !SILVERLIGHT
+            this.workingDirectory = Directory.GetCurrentDirectory();
+#else
+			this.workingDirectory = "";
+#endif
+        }
+
+        /// <summary>
+        /// Creates instance of <see cref="ScriptContext"/>.
+        /// </summary>
+        public ScriptContext(ApplicationContext/*!*/ appContext, LocalConfiguration/*!*/ config,
+            TextWriter/*!*/ textSink, Stream/*!*/ streamSink)
+        {
+            if (textSink == null)
+                throw new ArgumentNullException("textSink");
+            if (streamSink == null)
+                throw new ArgumentNullException("streamSink");
+            if (config == null)
+                throw new ArgumentNullException("config");
+
+            Debug.WriteLine("SC", "Created by thread #{0}", Thread.CurrentThread.ManagedThreadId);
+
+#if DEBUG
+            this.owner = Thread.CurrentThread;
+#endif
+
+            this.textSink = textSink;
+            this.streamSink = streamSink;
+            this.config = config;
+
+            InitPlatformSpecific();
+
+            // stack:
+            this.Stack = new PhpStack(this);
+
+            // initializes output redirecting fields:
+            this.IsOutputBuffered = false;
+
+
+            this.applicationContext = appContext;
+        }
+
+        #endregion
+
+        #region Current Context
+
+        public ScriptContext/*!*/ Fork()
+        {
+            LocalConfiguration new_config = (LocalConfiguration)this.config.DeepCopy();
+            ScriptContext new_context = new ScriptContext(this.ApplicationContext, new_config, this.textSink, this.streamSink);
+
+            new_context.WorkingDirectory = this.workingDirectory;
+
+            // copy function declarators:
+            Dictionary<string, DRoutineDesc> new_declared_functions = new_context.DeclaredFunctions;
+            foreach (KeyValuePair<string, DRoutineDesc> entry in DeclaredFunctions)
+                new_declared_functions[entry.Key] = entry.Value;
+
+            // copy type declarators:
+            Dictionary<string, DTypeDesc> new_declared_types = new_context.DeclaredTypes;
+            foreach (KeyValuePair<string, DTypeDesc> entry in DeclaredTypes)
+                new_declared_types[entry.Key] = entry.Value;
+
+            // deep copy global variables:
+            PhpArray new_globals = (PhpArray)this.GlobalVariables.DeepCopy();
+            new_context.AutoGlobals.Globals = new PhpReference(new_globals);
+
+            // TODO: deep copy other super-globals (move copying to AutoGlobals already)
+            // TODO: staticLocals, wrappers, scripts
+
+            return CurrentContext = new_context;
+        }
+
+        #region Hokus pokus
+
+        //private HttpContext lastContext;
+        //private bool httpAttachPending;
+
+        //private ScriptContext AttachToHttpApplication()
+        //{
+        //    ScriptContext script_context = this;
+
+        //    HttpContext context = HttpContext.Current;
+        //    if (context != null && context != lastContext)
+        //    {
+        //        Debug.WriteLine("ASP.NET", "Initializing request context");
+
+        //        script_context = RequestContext.Initialize(context).ScriptContext;
+        //        script_context.lastContext = context;
+        //        script_context.httpAttachPending = true;
+        //    }
+
+        //    if (script_context.httpAttachPending)
+        //    {
+        //        if (context == null)
+        //        {
+        //            // we are not running in a web request context -> no attaching takes place
+        //            script_context.httpAttachPending = false;
+        //        }
+        //        else
+        //        {
+        //            HttpApplication app = context.ApplicationInstance;
+        //            if (app != null)
+        //            {
+        //                Debug.WriteLine("ASP.NET", "HttpApplication is non-null");
+
+        //                // a HTTP application has already been initialized -> attach to it
+        //                try
+        //                {
+        //                    // do we already have the session state?
+        //                    HttpSessionState session_state = app.Session;
+
+        //                    Debug.WriteLine("ASP.NET", "Session state already acquired");
+        //                    ApplicationInstance_PostAcquireRequestState(script_context, EventArgs.Empty);
+        //                }
+        //                catch (HttpException)
+        //                {
+        //                    // session state not yet acquired
+        //                    app.PostAcquireRequestState += new EventHandler(script_context.ApplicationInstance_PostAcquireRequestState);
+        //                }
+
+        //                app.PostRequestHandlerExecute += new EventHandler(script_context.ApplicationInstance_PostRequestHandlerExecute);
+
+        //                script_context.httpAttachPending = false;
+        //            }
+        //        }
+        //    }
+
+        //    return script_context;
+        //}
+
+        //private void ApplicationInstance_PostAcquireRequestState(object sender, EventArgs e)
+        //{
+        //    Debug.WriteLine("ASP.NET", "PostAcquireRequestState");
+        //    RequestContext request_context = RequestContext.CurrentContext;
+
+        //    Debug.Assert(request_context != null);
+
+        //    if (Config.Session.AutoStart) request_context.StartSession();
+        //}
+
+        //private void ApplicationInstance_PostRequestHandlerExecute(object sender, EventArgs e)
+        //{
+        //    Debug.WriteLine("ASP.NET", "PostRequestHandlerExecute");
+        //    RequestContext.CurrentContext.Dispose();
+
+        //    this.httpAttachPending = true;
+        //}
+
+        #endregion
+
+        #endregion
+
+        #region Http header handling
+
+
+
+        #endregion
+
+        #region Constants
+
+        /// <summary>
+        /// User defined constants.
+        /// </summary>
+        public DualDictionary<string, object>/*!*/ Constants
+        {
+            get
+            {
+                if (_constants == null)
+                {
+                    _constants = new DualDictionary<string, object>(null, StringComparer.OrdinalIgnoreCase);
+
+                    // predefined run-time constants:
+                    InitConstants(_constants);
+
+                    // Used just to differentiate what is core constant and what is user constant
+                    _coreConstants = new DualDictionary<string, object>(null, StringComparer.OrdinalIgnoreCase);
+                    InitConstants(_coreConstants);
+
+                }
+                return _constants;
+            }
+        }
+
+        private DualDictionary<string, object> _constants;
+
+        /// <summary>
+        /// Contain constants defined by runtime in ScriptContext (all of them are ignoreCase)
+        /// </summary>
+        /// <remarks>Actaully it is here just because of GetDefinedConstants(bool) library function</remarks>
+        private DualDictionary<string, object> _coreConstants;
+
+
+        /// <summary>
+        /// Defines a user constant.
+        /// </summary>
+        /// <param name="name">The constant name. Compiler converts constant name to string before passing it to this method.</param>
+        /// <param name="value">The constant value (should be either scalar or a <B>null</B> reference).</param>
+        /// <returns>Whether the constant has been defined. Returns <B>false</B> if the constant is already defined.</returns>
+        public bool DefineConstant(string name, object value)
+        {
+            return DefineConstant(name, value, false);
+        }
+
+        /// <summary>
+        /// Defines a user constant.
+        /// </summary>
+        /// <param name="name">The constant name. Compiler converts constant name to string before passing it to this method.</param>
+        /// <param name="value">The constant value (should be either scalar or a <B>null</B> reference).</param>
+        /// <param name="ignoreCase">Whether the constant is case insensitive.</param>
+        /// <returns>Whether the new constant has been defined.</returns>
+        /// <exception cref="PhpException">Constant has already been defined (Notice).</exception>
+        /// <exception cref="PhpException">Value is neither scalar not <B>null</B> (Warning).</exception>
+        public bool DefineConstant(string name, object value, bool ignoreCase)
+        {
+            if (!PhpVariable.IsScalar(value) && value != null)
+            {
+                PhpException.Throw(PhpError.Warning, CoreResources.GetString("constant_value_neither_scalar_nor_null"));
+                return false;
+            }
+
+            if (name == null) name = String.Empty;
+
+            if (Constants.ContainsKey(name))
+            {
+                PhpException.Throw(PhpError.Notice, CoreResources.GetString("constant_redefined", name));
+                return false;
+            }
+
+            Constants.Add(name, value, ignoreCase);
+            return true;
+        }
+
+        [Emitted]
+        public void DeclareConstant(string name, object value)
+        {
+            Constants[name, true] = value;  // case sensitive
+        }
+
+        /// <summary>
+        /// Retrieves a value of a constant (either user or library).
+        /// </summary>
+        /// <param name="name">The name of the constant.</param>
+        /// <param name="fallbackName">The name of the constant tried if the first one does not exist.</param>
+        /// <returns>Returns the value of the constant or its name it it is not defined.</returns>
+        /// <exception cref="PhpException">Constant is not defined (Notice).</exception>
+        [Emitted]
+        public object GetConstantValue(string name, string fallbackName)
+        {
+            return GetConstantValue(name, fallbackName, false, true);
+        }
+
+        /// <summary>
+        /// Tries to parse the <paramref name="fullname"/> as "typename::constantname", resolve the typename and tries to get the constantname.
+        /// </summary>
+        /// <param name="fullname">Full class constant name, in a form of "typename::constantname".</param>
+        /// <param name="desc">Found constant if any. Otherwise will be null.</param>
+        /// <param name="quiet">True to throw undefined class constant PHP error if fullname represents class constant name and the constant was not found.</param>
+        /// <returns>True if given <paramref name="fullname"/> states for class constant name.</returns>
+        /// <exception cref="PhpException">Undefined class constant (Fatal Error).</exception>
+        /// <exception cref="PhpException">Class name could not be resolved (Fatal Error).</exception>
+        private bool GetClassConstant(string fullname, out DConstantDesc desc, bool quiet)
+        {
+            desc = null;
+
+            string typename, constname;
+            if (Name.IsClassMemberSyntax(fullname, out typename, out constname))
+            {
+                var flags = ResolveTypeFlags.UseAutoload;
+                if (!quiet) flags |= ResolveTypeFlags.ThrowErrors;
+
+                var type = ResolveType(typename, null, UnknownTypeDesc.Singleton, null, flags);
+
+                if (type != null)
+                {
+                    var result = type.GetConstant(new VariableName(constname), UnknownTypeDesc.Singleton, out desc);
+
+                    if (!quiet && desc == null)
+                        PhpException.Throw(PhpError.Error, CoreResources.GetString("undefined_class_constant", typename, constname));
+                }
+
+                return true;    // fullname is for class constant
+            }
+
+            return false; // gobal constant
+        }
+
+        /// <summary>
+        /// Retrieves a value of a constant (either user or library).
+        /// </summary>
+        /// <param name="name">The name of the constant.</param>
+        /// <param name="fallbackName">The name of constant tried if <paramref name="name"/> does not exist. (global constants only)</param>
+        /// <param name="quiet">Whether to report a notice if the constant is not defined.</param>
+        /// <param name="returnNameIfUndefined">True to return the <paramref name="name"/> instead of <c>null</c> when constant is not defined.</param>
+        /// <returns>Returns the value of the constant. If constant is not defined, <c>null</c> or its name is returned.</returns>
+        /// <exception cref="PhpException">Constant is not defined (Notice).</exception>
+        /// <exception cref="PhpException">Constant is not defined (Warning).</exception>
+        /// <exception cref="PhpException">Undefined class constant (Fatal Error).</exception>
+        private object GetConstantValue(string name, string fallbackName, bool quiet, bool returnNameIfUndefined)
+        {
+            if (name == null) name = String.Empty;
+
+            // global constant or class constant:
+            DConstantDesc desc;
+            if (GetClassConstant(name, out desc, quiet))
+            {
+                if (desc != null)
+                    return PhpVariable.Dereference(desc.GetValue(this));
+            }
+            else
+            {
+                // gets user constant first:
+                object result;
+                if (Constants.TryGetValue(name, out result))
+                    return result;
+
+                // gets system constant if user one is not defined:
+                if (applicationContext.Constants.TryGetValue(name, out desc))
+                    return desc.LiteralValue;
+
+                if (fallbackName != null)
+                {
+                    // try the same with fallbackName:
+
+                    if (Constants.TryGetValue(fallbackName, out result))
+                        return result;
+                    if (applicationContext.Constants.TryGetValue(fallbackName, out desc))
+                        return desc.LiteralValue;
+                }
+            }
+
+            // constant is not defined:
+            if (!quiet)
+            {
+                if (returnNameIfUndefined)
+                    PhpException.Throw(PhpError.Notice, CoreResources.GetString("undefined_constant", name));
+                else
+                    PhpException.Throw(PhpError.Warning, CoreResources.GetString("constant_not_found", name));
+            }
+
+            // default value, if constant is not defined
+            return returnNameIfUndefined ? name : null;
+        }
+
+        /// <summary>
+        /// Retrieves a value of a constant (either user or library).
+        /// </summary>
+        /// <param name="name">The name of the constant.</param>
+        /// <param name="quiet">Whether to report a notice if the constant is not defined.</param>
+        /// <param name="returnNameIfUndefined">True to return the <paramref name="name"/> instead of <c>null</c> when constant is not defined.</param>
+        /// <returns>Returns the value of the constant. If constant is not defined, <c>null</c> or its name is returned.</returns>
+        /// <exception cref="PhpException">Constant is not defined (Notice).</exception>
+        /// <exception cref="PhpException">Constant is not defined (Warning).</exception>
+        /// <exception cref="PhpException">Undefined class constant (Fatal Error).</exception>
+        public object GetConstantValue(string name, bool quiet, bool returnNameIfUndefined)
+        {
+            return GetConstantValue(name, null, quiet, returnNameIfUndefined);
+        }
+
+        /// <summary>
+        /// Checks whether a constant of a specified name is defined.
+        /// </summary>
+        /// <param name="name">The name of the constant.</param>
+        /// <returns>Whether user or library constant with <paramref name="name"/> name is defined.</returns>
+        [Emitted]
+        public bool IsConstantDefined(string name)
+        {
+            if (name == null) name = String.Empty;
+
+            // global constant or class constant:
+            DConstantDesc desc;
+            if (GetClassConstant(name, out desc, true))
+                return desc != null;
+            else
+                return Constants.ContainsKey(name) || applicationContext.Constants.ContainsKey(name);
+        }
+
+        /// <summary>
+        /// Retrieves all defined user and library constants.
+        /// </summary>
+        /// <exception cref="ArgumentNullException"><paramref name="result"/> is a <B>null</B> reference.</exception>
+        public void GetDefinedConstants(IDictionary/*!*/ result)
+        {
+            if (result == null)
+                throw new ArgumentNullException("result");
+
+            foreach (KeyValuePair<string, object> entry in Constants)
+                result[entry.Key] = entry.Value;
+
+            foreach (KeyValuePair<string, DConstantDesc> entry in applicationContext.Constants)
+                result[entry.Key] = entry.Value.LiteralValue;
+        }
+
+        /// <summary>
+        /// Retrieves the number of all defined user and library constants.
+        /// </summary>
+        /// <returns>The number of constants.</returns>
+        public int GetDefinedConstantCount()
+        {
+            return applicationContext.Constants.Count + Constants.Count;
+        }
+
+        /// <summary>
+        /// Retrieves the number of user defined constants.
+        /// </summary>
+        /// <returns>The number of constants.</returns>
+        public int GetDefinedUserConstantCount()
+        {
+            return Constants.Count - _coreConstants.Count;
+        }
+
+        /// <summary>
+        /// Retrieves all user defined constants.
+        /// </summary>
+        public void GetDefinedUserConstants(IDictionary/*!*/ result)
+        {
+            if (result == null)
+                throw new ArgumentNullException("result");
+
+            foreach (KeyValuePair<string, object> entry in Constants)
+            {
+                if (!_coreConstants.ContainsKey(entry.Key)) // it is user constant
+                    result[entry.Key] = entry.Value;
+
+            }
+        }
+
+        /// <summary>
+        /// Retrieves all defined extension constants.
+        /// </summary>
+        /// <exception cref="ArgumentNullException"><paramref name="result"/> is a <B>null</B> reference.</exception>
+        public void GetDefinedExtensionConstants(IDictionary/*!*/ result, string extensionName)
+        {
+            string actualLibraryName = null;
+            GlobalConstant gConst;
+
+            if (result == null)
+                throw new ArgumentNullException("result");
+
+            if (extensionName == null)
+                extensionName = "Core";
+
+            if (extensionName == "Core")
+            {
+                foreach (KeyValuePair<string, object> entry in _coreConstants)
+                {
+                    result[entry.Key] = entry.Value;
+                }
+            }
+
+            foreach (KeyValuePair<string, DConstantDesc> entry in applicationContext.Constants)
+            {
+                gConst = entry.Value.GlobalConstant;
+
+                if (gConst == null)
+                    actualLibraryName = "Core";
+                else
+                    actualLibraryName = gConst.Extension;
+
+                if (actualLibraryName == null)
+                {
+                    actualLibraryName = "Core";
+                }
+
+                if (actualLibraryName == extensionName)
+                    result[entry.Key] = entry.Value.LiteralValue;
+            }
+        }
+
+        #endregion
+
+        #region Functions
+
+        /// <summary>
+        /// Declares a PHP function.
+        /// Emitted.
+        /// </summary>
+        /// <param name="function">The <see cref="PhpRoutineDesc"/> of the function. Contains ArgLess stub and modifiers. (new PhpRoutineDesc(Attributes, ArglessStub)).</param>
+        /// <param name="fullName">The name of the function.</param>
+        /// <exception cref="PhpException">A function of the given name has already been declared. (Error)</exception>
+        [Emitted]
+        public void DeclareFunction(PhpRoutineDesc/*!*/ function, string/*!*/ fullName)
+        {
+            Debug.Assert(function != null && fullName != null);
+
+            try
+            {
+                DeclaredFunctions.Add(fullName, function);
+                DeclareFunctionInMap(function.Index);
+            }
+            catch (ArgumentException)
+            {
+                if (!IsFunctionDeclared(function))  // since PHP 5.3 redeclaration is ok for the exact same function ?
+                    PhpException.Throw(PhpError.Error, CoreResources.GetString("function_redeclared", fullName));
+            }
+        }
+
+        /// <summary>
+        /// Bit map of currently declared function. If we know the index of <see cref="DRoutineDesc"/>, we can check whether it is declared quickly.
+        /// </summary>
+        private BitArray/*!*/_declaredFunctionsMap = new BitArray(DRoutineDesc.LastIndex + 1, false);
+
+        private void DeclareFunctionInMap(int index)
+        {
+            if (_declaredFunctionsMap.Length <= index) _declaredFunctionsMap.Length = index + 128;
+            if (index >= 0) _declaredFunctionsMap[index] = true;
+        }
+
+        /// <summary>
+        /// Check whether given <paramref name="desc"/> is declared on the current <see cref="ScriptContext"/> or not.
+        /// </summary>
+        /// <param name="desc"><see cref="DRoutineDesc"/> to check, if it is declared on the current <see cref="ScriptContext"/>.</param>
+        /// <returns><c>true</c> iff <paramref name="desc"/> is declared.</returns>
+        private bool IsFunctionDeclared(DRoutineDesc desc)
+        {
+            return desc != null && desc.Index >= 0 && desc.Index < _declaredFunctionsMap.Length && _declaredFunctionsMap[desc.Index];
+        }
+
+        /// <summary>
+        /// Declares a PHP lambda function.
+        /// Operator.
+        /// </summary>
+        /// <param name="function">The <see cref="DRoutineDesc"/> of the function.</param>
+        /// <return>The generated name for the function.</return>
+        [Emitted]
+        public string/*!*/ DeclareLambda(RoutineDelegate/*!*/ function)
+        {
+            Debug.Assert(function != null);
+
+            string name = DynamicCode.GenerateLambdaName();
+            DeclaredFunctions[name] = new PhpRoutineDesc(PhpMemberAttributes.Public | PhpMemberAttributes.Static,
+                function, false/*do not allocate an index for this, not preserved*/);
+
+            return name;
+        }
+
+        /// <summary>
+        /// Calls a function which is unknown at compile time.
+        /// </summary>
+        /// <param name="localVariables">Table of local variables if available.</param>
+        /// <param name="namingContext">Naming context.</param>
+        /// <param name="name">The name of the function. Case insensitive.</param>
+        /// <param name="fallbackName">The name of the function tried if the first one does not exist.</param>
+        /// <param name="context">The script context in which to do the call.</param>
+        /// <param name="routineHint">Optional hint to skip function resolving.</param>
+        /// <returns>The return value of the function called.</returns>
+        /// <remarks>
+        /// If a compile time unknown function is called all variables are expected to be of 
+        /// type <see cref="PhpReference"/>. If the result is passed to non reference target 
+        /// it is dereferenced.
+        /// </remarks>
+        [Emitted]
+        public static PhpReference/*!*/ Call(Dictionary<string, object> localVariables, NamingContext namingContext,
+            object name, string fallbackName, ref DRoutineDesc routineHint,
+            ScriptContext/*!*/ context)
+        {
+            return PhpVariable.MakeReference(
+                    PhpVariable.Copy(
+                        CallInternal(localVariables, namingContext, name, fallbackName, ref routineHint, context),
+                        CopyReason.ReturnedByCopy));
+        }
+
+        [Emitted]
+        public static void CallVoid(Dictionary<string, object> localVariables, NamingContext namingContext,
+            object name, string fallbackName, ref DRoutineDesc routineHint,
+            ScriptContext/*!*/ context)
+        {
+            CallInternal(localVariables, namingContext, name, fallbackName, ref routineHint, context);
+        }
+
+        [Emitted]
+        public static object CallValue(Dictionary<string, object> localVariables, NamingContext namingContext,
+            object name, string fallbackName, ref DRoutineDesc routineHint,
+            ScriptContext/*!*/ context)
+        {
+            return PhpVariable.Dereference(
+                    PhpVariable.Copy(
+                        CallInternal(localVariables, namingContext, name, fallbackName, ref routineHint, context),
+                        CopyReason.ReturnedByCopy));
+        }
+
+        /// <summary>
+        /// Calls a function which is unknown at compile time. Returns the value directly returned by <see cref="DRoutineDesc.Invoke"/>.
+        /// </summary>
+        private static object CallInternal(Dictionary<string, object> localVariables, NamingContext namingContext,
+            object name, string fallbackName, ref DRoutineDesc routineHint, ScriptContext/*!*/ context)
+        {
+            // <name> should be a string:
+            string function_name = PhpVariable.AsString(name);
+
+            if (String.IsNullOrEmpty(function_name))
+            {
+                var callback = Convert.ObjectToCallback(name, true);
+                if (callback != null && (callback.IsBound || callback.Bind()))
+                    return callback.TargetRoutine.Invoke(callback.TargetInstance, context.Stack);
+                
+                // callback could not be resulved
+                context.Stack.RemoveFrame();
+                PhpException.Throw(PhpError.Error, CoreResources.GetString("invalid_function_name"));
+            }
+            else
+            {
+                DRoutineDesc desc = context.ResolveFunctionWithHint(routineHint, function_name, null, true);
+
+                if ((desc != null) ||   // we've found {function_name}
+                    (fallbackName != null && (desc = context.ResolveFunctionWithHint(routineHint, fallbackName, null, true)) != null) // or we've found {fallbackName}
+                    )
+                {
+                    routineHint = desc; // remember for the next time
+
+                    // the callee may need table of local variables and/or naming context:
+                    context.Stack.Variables = localVariables;
+                    context.Stack.NamingContext = namingContext;
+
+                    return desc.Invoke(null, context.Stack);
+                }
+                else
+                {
+                    context.Stack.RemoveFrame();
+                    PhpException.Throw(PhpError.Error, CoreResources.GetString("undefined_function_called", name));
+                }
+            }
+
+            return null;
+        }
+
+        /// <summary>
+        /// Populates given list with names of user and library functions. 
+        /// </summary>
+        public void GetDeclaredFunctions(IList/*!*/ userFunctions, IList/*!*/ libraryFunctions)
+        {
+            if (userFunctions == null)
+                throw new ArgumentNullException("userFunctions");
+            if (libraryFunctions == null)
+                throw new ArgumentNullException("libraryFunctions");
+
+            // all user functions have declarators:
+            foreach (KeyValuePair<string, DRoutineDesc> entry in DeclaredFunctions)
+            {
+                if (entry.Value.DeclaringModule.Assembly is PhpLibraryAssembly)
+                    libraryFunctions.Add(entry.Key);
+                else
+                    userFunctions.Add(entry.Key);
+            }
+
+            // all user functions have declarators:
+            foreach (KeyValuePair<string, DRoutineDesc> entry in applicationContext.Functions)
+            {
+                if (entry.Value.DeclaringModule.Assembly is PhpLibraryAssembly)
+                    libraryFunctions.Add(entry.Key);
+                else
+                    userFunctions.Add(entry.Key);
+            }
+        }
+
+        #endregion
+
+        #region Types
+
+        /// <summary>
+        /// Declares a PHP class or PHP interface.
+        /// </summary>
+        /// <param name="typeDesc">The <see cref="DTypeDesc"/> of the class/interface.</param>
+        /// <param name="fullName">The name of the class.</param>
+        /// <exception cref="PhpException">A class or interface of the given name has already been declared. (Error)</exception>
+        [Emitted]
+        public void DeclareType(PhpTypeDesc/*!*/ typeDesc, string/*!*/ fullName)
+        {
+            Debug.Assert(typeDesc != null && !typeDesc.IsGeneric && fullName != null);
+
+            try
+            {
+                // the completion type needn't to be created for non-generic types
+                DeclaredTypes.Add(fullName, typeDesc);
+            }
+            catch (ArgumentException)
+            {
+                // a class of this name has already been declared
+                PhpException.Throw(PhpError.Error, CoreResources.GetString("type_redeclared", fullName));
+            }
+        }
+
+        public void DeclareGenericType(PhpTypeDesc/*!*/ typeDesc, string/*!*/ fullName)
+        {
+            Debug.Assert(typeDesc != null && typeDesc.IsGeneric && fullName != null);
+            DTypeDesc existing;
+
+            if (!DeclaredTypes.TryGetValue(fullName, out existing))
+            {
+                bool old_throw = ThrowExceptionOnError;
+                throwExceptionOnError = true;
+
+                try
+                {
+                    // TODO: optimize - we don't need completion if there are no resolved unknown types in the spec;
+
+                    // referring type is useless as the type/method parameters are not visible to the 
+                    // conditional declaration:
+                    GenericParameterDesc[] gps = typeDesc.ReflectGenericParameters(null, null, new ResolverDelegate(ResolveType));
+
+                    PhpTypeCompletionDesc completion = new PhpTypeCompletionDesc(typeDesc, gps);
+
+                    DeclaredTypes.Add(fullName, completion);
+                }
+                catch (PhpException)
+                {
+                    if (old_throw) throw;
+                }
+                finally
+                {
+                    throwExceptionOnError = old_throw;
+                }
+
+                return;
+            }
+
+            // a class of this name has already been declared
+            PhpException.Throw(PhpError.Error, CoreResources.GetString("type_redeclared", existing.MakeFullName()));
+        }
+
+        /// <summary>
+        /// Declares a generic PHP class or PHP interface.
+        /// </summary>
+        /// <param name="typeHandle">The <see cref="DTypeDesc"/> of the class/interface.</param>
+        /// <param name="fullName">The name of the class.</param>
+        /// <exception cref="PhpException">A class or interface of the given name has already been declared. (Error)</exception>
+        [Emitted]
+        public void DeclareType(RuntimeTypeHandle/*!*/ typeHandle, string/*!*/ fullName)
+        {
+            DeclareGenericType(PhpTypeDesc.Create(typeHandle), fullName);
+        }
+
+        public IList/*!*/ GetDeclaredClasses(IList/*!*/ result)
+        {
+            if (result == null)
+                throw new ArgumentNullException("result");
+
+            // global interfaces:
+            foreach (KeyValuePair<string, DTypeDesc> entry in applicationContext.Types)
+            {
+                if (!entry.Value.IsInterface)
+                    result.Add(entry.Key);
+            }
+
+            // local interfaces:
+            foreach (KeyValuePair<string, DTypeDesc> entry in this.DeclaredTypes)
+            {
+                if (!entry.Value.IsInterface)
+                    result.Add(entry.Key);
+            }
+
+            return result;
+        }
+
+        public IList/*!*/ GetDeclaredInterfaces(IList/*!*/ result)
+        {
+            if (result == null)
+                throw new ArgumentNullException("result");
+
+            // global interfaces:
+            foreach (KeyValuePair<string, DTypeDesc> entry in applicationContext.Types)
+            {
+                if (entry.Value.IsInterface)
+                    result.Add(entry.Key);
+            }
+
+            // local interfaces:
+            foreach (KeyValuePair<string, DTypeDesc> entry in this.DeclaredTypes)
+            {
+                if (entry.Value.IsInterface)
+                    result.Add(entry.Key);
+            }
+
+            return result;
+        }
+
+        /// <summary>
+        /// Checks whether deferred type can be declared already at current point of execution.
+        /// </summary>
+        /// <param name="uid">Unique type identifier used in <see cref="IncompleteTypesInAdvance"/> hash table.</param>
+        /// <param name="requiredBaseType">Type name required by this type declaration. If this is not declared yet, the type cannot be declared in advance.</param>
+        /// <returns><c>True</c> iff preconditions are met and the type can be declared.</returns>
+        [Emitted]
+        public bool DeclareIncompleteTypeHelper(string/*!*/uid, string requiredBaseType)
+        {
+            Debug.Assert(!string.IsNullOrEmpty(uid));
+
+            if (requiredBaseType == null || this.ResolveType(requiredBaseType, null, null, null, ResolveTypeFlags.SkipGenericNameParsing) != null)
+            {
+                if (this.IncompleteTypesInAdvance == null) this.IncompleteTypesInAdvance = new HashSet<string>();
+                if (!this.IncompleteTypesInAdvance.Add(uid))
+                {
+                    // already declared!
+                    Debug.Fail("Deferred type already declared!"); // PHP Error will be thrown later when the type will be loaded into the context
+                }
+
+                return true;
+            }
+            else
+            {
+                return false;
+            }
+        }
+
+        /// <summary>
+        /// Checks whether specified incomplete type was already declared in the script beginning.
+        /// </summary>
+        /// <param name="uid">Unique type identifier used in <see cref="IncompleteTypesInAdvance"/> hash table.</param>
+        /// <returns><c>True</c> iff the type was already declared and its declaration stub must not be called again.</returns>
+        [Emitted]
+        public bool IncompleteTypeDeclared(string/*!*/uid)
+        {
+            return this.IncompleteTypesInAdvance != null && this.IncompleteTypesInAdvance.Contains(uid);
+        }
+
+        #endregion
+
+        #region Variables
+
+        public PhpArray/*!*/ GlobalVariables
+        {
+            get
+            {
+                return (AutoGlobals.Globals.Value as PhpArray) ?? (PhpArray)(AutoGlobals.Globals.Value = new PhpArray());
+            }
+        }
+
+        /// <summary>
+        /// Auto-global arrays.
+        /// </summary>
+        public readonly AutoGlobals AutoGlobals = new AutoGlobals();
+
+        #endregion
+
+        #region Run-time Resolving
+
+        /// <summary>
+        /// Internally used for function lookup when we already have a candidate.
+        /// </summary>
+        /// <param name="routineHint">Hint.</param>
+        /// <param name="fullName">Full name of the function to resolve.</param>
+        /// <param name="nameContext">Current <see cref="NamingContext"/>.</param>
+        /// <param name="quiet">Wheter to throw is the function cannot be resolved.</param>
+        /// <returns><see cref="DRoutineDesc"/> or <c>null</c>.</returns>
+        private DRoutineDesc ResolveFunctionWithHint(DRoutineDesc routineHint, string/*!*/ fullName, NamingContext nameContext, bool quiet)
+        {
+            if (IsFunctionDeclared(routineHint) && string.CompareOrdinal(routineHint.MakeFullName(), fullName) == 0)
+                return routineHint;
+            else
+                return ResolveFunction(fullName, nameContext, quiet);
+        }
+
+        public DRoutineDesc ResolveFunction(string/*!*/ fullName, NamingContext nameContext, bool quiet)
+        {
+            DRoutineDesc result = SearchForName(DeclaredFunctions, applicationContext.Functions, fullName, nameContext);
+
+            if (!quiet && result == null)
+                PhpException.Throw(PhpError.Error, CoreResources.GetString("undefined_function_called", fullName));
+
+            return result;
+        }
+
+        public DRoutineDesc ResolveFunction(string/*!*/ fullName, NamingContext nameContext)
+        {
+            return ResolveFunction(fullName, nameContext, false);
+        }
+
+        /// <summary>
+        /// Finds a PHP class or PHP interface (either user or system) of a given name. Resolves <c>self</c> and
+        /// <c>parent</c> reserved class names.
+        /// </summary>
+        /// <param name="fullName">Name of the class to search for, without namespace prefix.</param>
+        /// <returns>The <see cref="System.Type"/> or <B>null</B> if not found.</returns>
+        public DTypeDesc ResolveType(string/*!*/ fullName)
+        {
+            return ResolveType(fullName, null, UnknownTypeDesc.Singleton, null, ResolveTypeFlags.UseAutoload | ResolveTypeFlags.PreserveFrame);
+        }
+
+        private DTypeDesc ResolveType(string/*!*/ fullName, NamingContext nameContext, DTypeDesc caller)
+        {
+            return ResolveType(fullName, nameContext, caller, null, ResolveTypeFlags.ThrowErrors | ResolveTypeFlags.SkipGenericNameParsing | ResolveTypeFlags.UseAutoload);
+        }
+
+        /// <summary>
+        /// Finds a type (either user or system) of a given name. Resolves <c>self</c> and
+        /// <c>parent</c> reserved class names.
+        /// </summary>
+        /// <param name="fullName">Name of the class/interface to search for, without namespace prefix, any case.</param>
+        /// <param name="nameContext">Current naming context.</param>
+        /// <param name="caller">Current class context.</param>
+        /// <param name="genericArgs">Array of function type params. Stored in pairs in a form of [(string)name1,(DTypeDescs)type1, .., ..]. Can be null.</param>
+        /// <param name="flags">Resolve type flags.</param>
+        /// <returns>The <see cref="DTypeDesc"/> or <B>null</B> if not found.</returns>
+        /// <exception cref="PhpException">The <paramref name="fullName"/> is <c>self</c> or <c>parent</c> but there is
+        /// no class context. (Error)</exception>
+        /// <exception cref="PhpException">The <paramref name="fullName"/> is <c>parent</c> but the current class has no parent.
+        /// (Error)</exception>
+        /// <exception cref="PhpException">The class is not found. (Error)</exception>
+        public DTypeDesc ResolveType(string/*!*/ fullName, NamingContext nameContext, DTypeDesc caller, object[] genericArgs, ResolveTypeFlags flags)
+        {
+            if (fullName == null)
+                throw new ArgumentNullException("fullName");
+
+            DTypeDesc type_desc;
+
+            // self, parent:
+            type_desc = ResolveSpecialTypeNames(/*lowercase_full_name*/fullName, caller, flags);
+            if (type_desc != null) return type_desc;
+
+            // type parameters (the requirement for exclamation mark prevents from misinterpreting 
+            // regular type name as a generic parameter name):
+            if (fullName.Length > 0 && fullName[0] == '!')
+                return ResolveGenericParameterType(fullName.Substring(1).ToLower(), caller, genericArgs);
+
+            // regular types:
+            type_desc = SearchForName(DeclaredTypes, applicationContext.Types, fullName, nameContext);
+            if (type_desc != null) return type_desc;
+
+            // try parse generic type name:
+            if ((flags & ResolveTypeFlags.SkipGenericNameParsing) == 0)
+            {
+                type_desc = TryResolveGenericTypeName(fullName, nameContext, caller, genericArgs, flags);
+                if (type_desc != null) return type_desc;
+            }
+
+            // try to invoke __autoload
+            if ((flags & ResolveTypeFlags.UseAutoload) != 0)
+            {
+                if ((type_desc = ResolveTypeByAutoload(fullName, nameContext, caller, flags)) != null)
+                    return type_desc;
+            }
+
+            // Specified type could not be found
+            if ((flags & ResolveTypeFlags.RemoveFrame) != 0) Stack.RemoveFrame();
+            if ((flags & ResolveTypeFlags.ThrowErrors) != 0)
+            {
+                PhpException.Throw(PhpError.Error, CoreResources.GetString("class_not_found", fullName));
+            }
+            return null;
+        }
+
+        /// <summary>
+        /// In case SPL autoload is enabled, invoke registered SPL autoload functions subsequently until
+        /// specified type is declared. Otherwise try to invoke __autoload function to declare specified type.
+        /// </summary>
+        /// <param name="fullName">Name of the class/interface to search for, without namespace prefix, any case.</param>
+        /// <param name="nameContext">Current naming context.</param>
+        /// <param name="caller">Current class context.</param>
+        /// <param name="flags">Resolve type flags.</param>
+        /// <returns>The <see cref="DTypeDesc"/> or <B>null</B> if the class was not autoloaded.</returns>
+        private DTypeDesc ResolveTypeByAutoload(string fullName, NamingContext nameContext, DTypeDesc caller, ResolveTypeFlags flags)
+        {
+            DTypeDesc resolved_type_desc = null;    // result of the autoload
+
+            if (pendingAutoloads == null)
+            {
+                this.pendingAutoloads = new List<string>(1);
+            }
+            else
+            {
+                if (this.pendingAutoloads.IndexOf(fullName, StringComparer.OrdinalIgnoreCase) >= 0)
+                    return null;    // "Class '{0}' not found"
+            }
+
+            // recursion prevention
+            this.pendingAutoloads.Add(fullName);
+
+            // try to invoke autoload function and check fullName again
+            if (IsSplAutoloadEnabled)
+            {
+                foreach (var callback in SplAutoloadFunctions)
+                {
+                    if ((flags & ResolveTypeFlags.PreserveFrame) != 0)
+                    {
+                        PhpStack.CallState call_state = Stack.SaveCallState();
+
+                        callback.Invoke(caller, new object[] { fullName });
+
+                        Stack.RestoreCallState(call_state);
+                    }
+                    else
+                    {
+                        callback.Invoke(caller, new object[] { fullName });
+                    }
+
+                    // search again
+
+                    if ((resolved_type_desc = SearchForName(DeclaredTypes, applicationContext.Types, fullName, nameContext)) != null)
+                        break;
+                }
+            }
+            else
+            {
+                if (autoloadFunction == null)
+                    autoloadFunction = ResolveFunction(Name.AutoloadName.Value, null, true);
+
+                if (autoloadFunction != null)
+                {
+                    if ((flags & ResolveTypeFlags.PreserveFrame) != 0)
+                    {
+                        PhpStack.CallState call_state = Stack.SaveCallState();
+
+                        Stack.AddFrame(fullName);
+                        autoloadFunction.Invoke(null, Stack);
+
+                        Stack.RestoreCallState(call_state);
+                    }
+                    else
+                    {
+                        Stack.AddFrame(fullName);
+                        autoloadFunction.Invoke(null, Stack);
+                    }
+
+                    // search again
+                    resolved_type_desc = SearchForName(DeclaredTypes, applicationContext.Types, fullName, nameContext);
+                }
+            }
+
+            // recursion prevention end
+            this.pendingAutoloads.RemoveLast();
+
+            // return found class description
+            return resolved_type_desc;
+        }
+
+        /// <summary>
+        /// Resolve generic parameter type. The type specified as a generic parameter.
+        /// </summary>
+        /// <param name="lowercaseFullName">The name of the generic parameter without the leading exclamation mark. The name is in lowercase.</param>
+        /// <param name="caller">Current class context.</param>
+        /// <param name="genericArgs">Array of function type params. Stored in pairs in a form of [(string)name1,(DTypeDescs)type1, .., ..]. Can be null.</param>
+        /// <returns>The <see cref="DTypeDesc"/> or <B>null</B> if not found.</returns>
+        private DTypeDesc ResolveGenericParameterType(string lowercaseFullName, DTypeDesc caller, object[] genericArgs)
+        {
+            // function/method params:
+            if (genericArgs != null)
+            {
+                // get DTypeDesc from the function/method generic argument
+                // it is faster to lookup in linear array in case of only few elements then to construct Dictionary for this
+                for (int i = 0; i < genericArgs.Length; i += 2)
+                {
+                    Debug.Assert(genericArgs[i] is string);
+                    Debug.Assert(genericArgs[i + 1] is DTypeDesc);
+
+                    if ((string)genericArgs[i] == lowercaseFullName)
+                        return (DTypeDesc)genericArgs[i + 1];
+                }
+            }
+
+            // type params:
+            if (caller != null && caller.IsUnknown) caller = PhpStackTrace.GetClassContext();   // determine the caller if it was not known in compile time
+            if (caller != null)
+                return caller.GetGenericParameter(lowercaseFullName);
+
+            // type could not be found
+            return null;
+        }
+
+        /// <summary>
+        /// Resolve <c>base</c> or <c>parent</c> class names in current class context.
+        /// </summary>
+        /// <param name="fullName">The name of class.</param>
+        /// <param name="caller">Class context.</param>
+        /// <param name="flags">Resolve type flags.</param>
+        /// <returns>The <see cref="DTypeDesc"/> or <B>null</B> if the class was not autoloaded.</returns>
+        /// <exception cref="PhpException">The <paramref name="fullName"/> is <c>self</c> or <c>parent</c> but there is
+        /// no class context. (Error)</exception>
+        /// <exception cref="PhpException">The <paramref name="fullName"/> is <c>parent</c> but the current class has no parent.
+        /// (Error)</exception>
+        private DTypeDesc ResolveSpecialTypeNames(string/*!*/ fullName, DTypeDesc caller, ResolveTypeFlags flags)
+        {
+            // check for 'self' reserved class name
+            if (Name.SelfClassName.Equals(fullName))
+            {
+                if (caller != null && caller.IsUnknown) caller = PhpStackTrace.GetClassContext();   // determine the caller if it was not known in compile time
+                if (caller != null) return caller;
+
+                // otherwise, caller is global code
+                if ((flags & ResolveTypeFlags.RemoveFrame) != 0) Stack.RemoveFrame();
+                if ((flags & ResolveTypeFlags.ThrowErrors) != 0)
+                {
+                    PhpException.Throw(PhpError.Error, CoreResources.GetString("self_accessed_out_of_class"));
+                }
+                return null;
+            }
+
+            // check for 'parent' reserved class name
+            if (Name.ParentClassName.Equals(fullName))
+            {
+                if (caller != null && caller.IsUnknown) caller = PhpStackTrace.GetClassContext();   // determine the caller if it was not known in compile time
+                if (caller != null)
+                {
+                    if (caller.Base != null)
+                        return caller.Base;
+
+                    // otherwise parent class accessed in parent-less class
+                    if ((flags & ResolveTypeFlags.RemoveFrame) != 0) Stack.RemoveFrame();
+                    if ((flags & ResolveTypeFlags.ThrowErrors) != 0)
+                    {
+                        PhpException.Throw(PhpError.Error, CoreResources.GetString("parent_accessed_in_parentless_class"));
+                    }
+                    return null;
+                }
+
+                // otherwise, caller is global code
+                if ((flags & ResolveTypeFlags.RemoveFrame) != 0) Stack.RemoveFrame();
+                if ((flags & ResolveTypeFlags.ThrowErrors) != 0)
+                {
+                    PhpException.Throw(PhpError.Error, CoreResources.GetString("parent_accessed_out_of_class"));
+                }
+                return null;
+            }
+
+            return null;
+        }
+
+        /// <summary>
+        /// Searches for a type in a given naming context.
+        /// </summary>
+        /// <param name="localTable"></param>
+        /// <param name="globalTable"></param>
+        /// <param name="fullName">Name of the type to search for.</param>
+        /// <param name="nameContext">The naming context, in which the search should be performed.</param>
+        /// <returns>The corresponding <see cref="DTypeDesc"/> or <B>null</B> if not found.</returns>
+        private Desc SearchForName<Desc>(
+            Dictionary<string, Desc>/*!*/ localTable,
+            Dictionary<string, Desc>/*!*/ globalTable,
+            string/*!*/ fullName,
+            NamingContext nameContext)
+            where Desc : DMemberDesc
+        {
+            Desc desc;
+
+            // search in local and global tables:
+            if (localTable.TryGetValue(fullName, out desc) || globalTable.TryGetValue(fullName, out desc))
+                return desc;
+
+            //// if we have a naming context, use it
+            //if (nameContext != null)
+            //{
+            //    bool debug_mode = Configuration.Application.Compiler.Debug;
+            //    Desc candidate;
+
+            //    string[] prefixes = nameContext.Prefixes;
+            //    for (int i = 0; i < prefixes.Length; i++)
+            //    {
+            //        string candidate_name = prefixes[i] + fullName;
+
+            //        // search in ClassDeclarators and application context
+            //        if (localTable.TryGetValue(candidate_name, out candidate) ||
+            //            globalTable.TryGetValue(candidate_name, out candidate))
+            //        {
+            //            if (debug_mode)
+            //            {
+            //                if (desc != null)
+            //                {
+            //                    // ambiguity
+            //                    PhpException.Throw(PhpError.Error, CoreResources.GetString("ambiguous_name_match",
+            //                        fullName, desc.MakeFullName(), candidate_name));
+
+            //                    return null;
+            //                }
+            //                else desc = candidate;
+            //            }
+            //            else
+            //            {
+            //                // release mode: return the first candidate found
+            //                return candidate;
+            //            }
+            //        }
+            //    }
+            //}
+
+            return desc;
+        }
+
+        public DTypeDesc TryResolveGenericTypeName(string/*!*/ fullName, NamingContext nameContext, DTypeDesc caller, object[] genericArgs, ResolveTypeFlags flags)
+        {
+            if (!CheckGenericNameStructure(fullName)) return null;
+
+            int i = 0;
+            return ResolveGenericTypeName(ref i, fullName, nameContext, caller, genericArgs, flags);
+        }
+
+        /// <summary>
+        /// <c>start</c> points to the first character of the substring to parse.
+        /// <c>end</c> points to the one character behind the substring to parse.
+        /// </summary>
+        private DTypeDesc ResolveGenericTypeName(ref int i, string/*!*/ fullName, NamingContext nameContext, DTypeDesc caller, object[] genericArgs, ResolveTypeFlags flags)
+        {
+            int start = i;
+
+            // find end of the type name:
+            while (fullName[i] != '<' && fullName[i] != ',' && fullName[i] != '>') i++;
+            if (fullName[i] == '>' && fullName[i - 1] == ':') i--;
+
+            // resolve type name:
+            DTypeDesc type_desc = ResolveType(fullName.Substring(start, i - start), nameContext, caller, genericArgs, flags | ResolveTypeFlags.SkipGenericNameParsing);
+            if (type_desc == null || fullName[i] != '<')
+            {
+                if (type_desc != null && type_desc.IsGenericDefinition)
+                    return Operators.MakeGenericTypeInstantiation(type_desc, DTypeDesc.EmptyArray, 0);
+                else
+                    return type_desc;
+            }
+
+            // skip '<' or '<:'
+            i++;
+            if (fullName[i] == ':') i++;
+
+            // arguments:
+            DTypeDesc[] args = new DTypeDesc[type_desc.GenericParameters.Length];
+            int arg_idx = 0;
+            do
+            {
+                // a warning will be reported later, expand the array and go on:
+                if (arg_idx == args.Length) Array.Resize(ref args, args.Length * 2 + 1);
+
+                args[arg_idx] = ResolveGenericTypeName(ref i, fullName, nameContext, caller, genericArgs, flags);
+                if (args[arg_idx] == null) return null;
+                arg_idx++;
+            }
+            while (fullName[i++] == ',');
+
+            Debug.Assert(fullName[i - 1] == ':' || fullName[i - 1] == '>');
+
+            // skip '>' or ':>'
+            if (fullName[i - 1] == ':') i++;
+
+            return Operators.MakeGenericTypeInstantiation(type_desc, args, arg_idx);
+        }
+
+        private bool CheckGenericNameStructure(string/*!*/ fullName)
+        {
+            int opens = 0;
+
+            if (fullName.Length == 0 || fullName[fullName.Length - 1] != '>') return false;
+
+            int i = 0;
+            while (i < fullName.Length - 1)
+            {
+                if (fullName[i] == '<')
+                {
+                    // invalid character preceding '<'
+                    if (i == 0 || (fullName[i - 1] == '<' || fullName[i - 1] == ':')) return false;
+                    opens++;
+                }
+                else if (fullName[i] == '>')
+                {
+                    // invalid pairing:
+                    if (opens == 0) return false;
+
+                    // invalid character following the '>'
+                    if (fullName[i + 1] != '>' && fullName[i + 1] != ':' && fullName[i + 1] != ',') return false;
+
+                    opens--;
+                }
+                else if (fullName[i] == ':')
+                {
+                    // namespace separator ':::'
+                    if (fullName[i + 1] == ':' && i + 2 < fullName.Length && fullName[i + 2] == ':')
+                    {
+                        i += 2;
+                    }
+                    else
+                    {
+                        // colon before first '<'
+                        if (opens == 0) return false;
+
+                        // either colon can be preceded by '<', or followed by '>'
+                        if (!((fullName[i - 1] == '<') ^ (fullName[i + 1] == '>'))) return false;
+                    }
+                }
+                else if (fullName[i] == ',')
+                {
+                    // comma before first '<' or behind last '>'
+                    if (opens == 0) return false;
+                }
+
+                i++;
+            }
+
+            return opens == 1;
+        }
+
+        #endregion
+
+        #region Error Reporting
+
+        /// <summary>
+        /// Whether to throw an exception on soft error (Notice, Warning, Strict).
+        /// </summary>
+        public bool ThrowExceptionOnError { get { return throwExceptionOnError; } set { throwExceptionOnError = value; } }
+        private bool throwExceptionOnError = true;
+
+        /// <summary>
+        /// Gets whether error reporting is disabled or enabled.
+        /// </summary>
+        public bool ErrorReportingDisabled
+        {
+            get
+            {
+                return (errorReportingDisabled > 0) && !config.ErrorControl.IgnoreAtOperator;
+            }
+        }
+        private int errorReportingDisabled = 0;
+
+        /// <summary>
+        /// Gets a value indicating a level of error reporting presented to user.
+        /// </summary>
+        public int ErrorReportingLevel
+        {
+            get
+            {
+                return ErrorReportingDisabled ? 0 : (int)config.ErrorControl.ReportErrors;
+            }
+        }
+
+        /// <summary>
+        /// Disables error reporting. Can be called for multiple times. To enable reporting again 
+        /// <see cref="EnableErrorReporting"/> should be called as many times as <see cref="DisableErrorReporting"/> was.
+        /// </summary>
+        [Emitted]
+        public void DisableErrorReporting()
+        {
+            errorReportingDisabled++;
+        }
+
+        /// <summary>
+        /// Enables error reporting disabled by a single call to <see cref="DisableErrorReporting"/>.
+        /// </summary>
+        [Emitted]
+        public void EnableErrorReporting()
+        {
+            if (errorReportingDisabled > 0)
+                errorReportingDisabled--;
+        }
+
+        /// <summary>
+        /// Last error type set by the <see cref="PhpException.Throw"/>.
+        /// </summary>
+        public PhpError LastErrorType { get; internal set; }
+
+        /// <summary>
+        /// Last error message set by the <see cref="PhpException.Throw"/>.
+        /// </summary>
+        public string LastErrorMessage { get; internal set; }
+
+        /// <summary>
+        /// Last error file set by the <see cref="PhpException.Throw"/>.
+        /// </summary>
+        public string LastErrorFile { get; internal set; }
+
+        /// <summary>
+        /// Last error line set by the <see cref="PhpException.Throw"/>.
+        /// </summary>
+        public int LastErrorLine { get; internal set; }
+
+        #endregion
+
+        #region Output Control, Echo
+
+        // sinks where buffered output is flushed:
+        private TextWriter textSink;
+        private Stream streamSink;
+
+        /// <summary>
+        /// Buffered output associated with the request.
+        /// </summary>
+        public BufferedOutput/*!*/BufferedOutput
+        {
+            get
+            {
+                // Initialize lazily as not buffered output by default.
+                return bufferedOutput ?? (bufferedOutput = new BufferedOutput(false, this.textSink, this.streamSink, Configuration.Application.Globalization.PageEncoding));
+            }
+        }
+        /// <remarks>Is <c>null</c> reference until it is not used for the first time.</remarks>
+        private BufferedOutput bufferedOutput;
+
+        /// <summary>
+        /// Stream where text output will be sent.
+        /// </summary>
+        public TextWriter Output
+        {
+            get
+            {
+                return output;
+            }
+            set
+            {
+                this.textSink = value;
+
+                if (bufferedOutput != null)
+                    bufferedOutput.CharSink = value;
+
+                if (!IsOutputBuffered)
+                    output = value;
+            }
+        }
+        private TextWriter output;
+
+        /// <summary>
+        /// Stream where binary output will be sent.
+        /// </summary>
+        public Stream OutputStream
+        {
+            get
+            {
+                return binaryOutput;
+            }
+            set
+            {
+                this.streamSink = value;
+
+                if (bufferedOutput != null)
+                    bufferedOutput.ByteSink = value;
+
+                if (bufferedOutput == null || binaryOutput != bufferedOutput.Stream)        // if output is not buffered
+                    binaryOutput = value;
+            }
+        }
+        internal Stream binaryOutput;
+
+        /// <summary>
+        /// Specifies whether script output is passed through <see cref="BufferedOutput"/>.
+        /// </summary>
+        public bool IsOutputBuffered
+        {
+            get
+            {
+                return output == bufferedOutput;
+            }
+            set
+            {
+                if (value)
+                {
+                    output = bufferedOutput ?? (bufferedOutput = new BufferedOutput(true, this.textSink, this.streamSink, Configuration.Application.Globalization.PageEncoding));
+                    binaryOutput = bufferedOutput.Stream;
+                }
+                else
+                {
+                    output = textSink;
+                    binaryOutput = streamSink;
+                }
+            }
+        }
+
+        #region Echo
+
+        /// <summary>
+        /// Writes data to the current output.
+        /// </summary>
+        /// <param name="value">Data to be written.</param>
+        /// <param name="scriptcontext">Current script context.</param>
+        [Emitted]
+        public static void Echo(object value, ScriptContext scriptcontext)
+        {
+            if (value == null)
+                return;
+
+            if (value.GetType() == typeof(PhpBytes))
+            {
+                Echo((PhpBytes)value, scriptcontext);
+            }
+            else
+            {
+                Echo(Convert.ObjectToString(value), scriptcontext);
+            }
+        }
+
+        ///// <summary>
+        ///// Writes data to the current output.
+        ///// </summary>
+        ///// <param name="values">An array of object to be written to output.</param>
+        ///// <exception cref="ArgumentNullException"><paramref name="values"/> is a <B>null</B> reference.</exception>
+        //[Emitted]
+        //public static void Echo(params object[] values, ScriptContext scriptcontext)
+        //{
+        //    if (values == null)
+        //        throw new ArgumentNullException("values");
+
+        //    for (int i = 0; i < values.Length; i++)
+        //        Echo(values[i]);
+        //}
+
+        /// <summary>
+        /// Writes <see cref="PhpBytes" /> data to the current output.
+        /// </summary>
+        /// <param name="value">Data to be written.</param>
+        /// <param name="scriptcontext">Current script context.</param>
+        [Emitted]
+        public static void Echo(PhpBytes value, ScriptContext/*!*/scriptcontext)
+        {
+            int length;
+            if (value != null && (length = value.Length) > 0)
+                scriptcontext.binaryOutput.Write(value.ReadonlyData, 0, length);
+        }
+
+        /// <summary>
+        /// Writes <see cref="string" /> to the current output.
+        /// </summary>
+        /// <param name="value">The string to be written.</param>
+        /// <param name="scriptcontext">Current script context.</param>
+        [Emitted]
+        public static void Echo(string value, ScriptContext/*!*/scriptcontext)
+        {
+            scriptcontext.output.Write(value);
+        }
+
+        /// <summary>
+        /// Writes <see cref="bool" /> to the current output.
+        /// </summary>
+        /// <param name="value">The boolean to be written.</param>
+        /// <param name="scriptcontext">Current script context.</param>
+        [Emitted]
+        public static void Echo(bool value, ScriptContext/*!*/scriptcontext)
+        {
+            if (value) scriptcontext.output.Write('1');
+        }
+
+        /// <summary>
+        /// Writes <see cref="int" /> to the current output.
+        /// </summary>
+        /// <param name="value">The integer to be written.</param>
+        /// <param name="scriptcontext">Current script context.</param>
+        [Emitted]
+        public static void Echo(int value, ScriptContext/*!*/scriptcontext)
+        {
+            scriptcontext.output.Write(value.ToString());
+        }
+
+        /// <summary>
+        /// Writes <see cref="long"/> to the current output.
+        /// </summary>
+        /// <param name="value">The long integer to be written.</param>
+        /// <param name="scriptcontext">Current script context.</param>
+        [Emitted]
+        public static void Echo(long value, ScriptContext/*!*/scriptcontext)
+        {
+            scriptcontext.output.Write(value.ToString());
+        }
+
+        /// <summary>
+        /// Writes <see cref="double"/> to the current output.
+        /// </summary>
+        /// <param name="value">The double to be written.</param>
+        /// <param name="scriptcontext">Current script context.</param>
+        [Emitted]
+        public static void Echo(double value, ScriptContext/*!*/scriptcontext)
+        {
+            scriptcontext.output.Write(Convert.DoubleToString(value));
+        }
+
+        #endregion
+
+        /*#region Echo (static wrappers)
+
+        [Emitted]
+        public static void Echo(object value, ScriptContext scriptcontext)
+        {
+            scriptcontext.Echo(value);
+        }
+
+        [Emitted]
+        public static void Echo(PhpBytes value, ScriptContext scriptcontext)
+        {
+            scriptcontext.Echo(value);
+        }
+
+        /// <summary>
+        /// Writes <see cref="string"/> to the current output.
+        /// </summary>
+        /// <param name="value">The string to be written.</param>
+        /// <param name="scriptcontext">Current ScriptContext to be used.</param>
+        [Emitted]
+        public static void Echo(string value, ScriptContext scriptcontext)
+        {
+            scriptcontext.Echo(value);
+        }
+
+        /// <summary>
+        /// Writes <see cref="bool"/> to the current output.
+        /// </summary>
+        /// <param name="value">The boolean to be written.</param>
+        /// <param name="scriptcontext">Current ScriptContext to be used.</param>
+        [Emitted]
+        public static void Echo(bool value, ScriptContext scriptcontext)
+        {
+            scriptcontext.Echo(value);
+        }
+
+        /// <summary>
+        /// Writes <see cref="int"/> to the current output.
+        /// </summary>
+        /// <param name="value">The integer to be written.</param>
+        /// <param name="scriptcontext">Current ScriptContext to be used.</param>
+        [Emitted]
+        public static void Echo(int value, ScriptContext scriptcontext)
+        {
+            scriptcontext.Echo(value);
+        }
+
+        /// <summary>
+        /// Writes <see cref="long"/> to the current output.
+        /// </summary>
+        /// <param name="value">The long integer to be written.</param>
+        /// <param name="scriptcontext">Current ScriptContext to be used.</param>
+        [Emitted]
+        public static void Echo(long value, ScriptContext scriptcontext)
+        {
+            scriptcontext.Echo(value);
+        }
+
+        /// <summary>
+        /// Writes <see cref="double"/> to the current output.
+        /// </summary>
+        /// <param name="value">The double to be written.</param>
+        /// <param name="scriptcontext">Current ScriptContext to be used.</param>
+        [Emitted]
+        public static void Echo(double value, ScriptContext scriptcontext)
+        {
+            scriptcontext.Echo(value);
+        }
+
+        #endregion*/
+
+        #endregion
+
+        #region Script Termination, Timeouts, GuardedCall
+
+        /// <summary>
+        /// A timer used for timeouting the request in the manner of PHP.
+        /// </summary>
+        private Timer timer;
+
+        /// <summary>
+        /// Returns <B>true</B> if the main script code has been timed out.
+        /// </summary>
+        public bool ExecutionTimedOut { get { return executionTimedOut; } }
+        private bool executionTimedOut = false;
+
+        /// <summary>
+        /// Updates a value of <see cref="LocalConfiguration.RequestControlSection.ExecutionTimeout"/>
+        /// in the current configuration record and adjusts the active timer (if any).
+        /// </summary>
+        /// <param name="seconds">Timeout in seconds, non-positive values mean no timeout.</param>
+        public void ApplyExecutionTimeout(int seconds)
+        {
+            config.RequestControl.ExecutionTimeout = seconds;
+            if (timer != null)
+            {
+                timer.Change(config.RequestControl.ExecutionTimeoutForTimer, Timeout.Infinite);
+            }
+        }
+
+        /// <summary>
+        /// Calls a specified routine in limited time and termination exceptions being caught
+        /// (i.e. <see cref="ScriptDiedException"/> and <see cref="ThreadAbortException"/>).
+        /// </summary>
+        /// <param name="routine">A routine to be called.</param>
+        /// <param name="data">Data passed to the routine.</param>
+        /// <param name="allowUserExceptions">Whether user exceptions are allowed to be thrown by the target.</param>
+        /// <exception cref="PhpNetInternalException">Internal error.</exception>
+        internal TResult GuardedCall<TData, TResult>(Converter<TData, TResult> routine, TData data, bool allowUserExceptions)
+        {
+            Library.SPL.Exception user_exception = null;
+
+            try
+            {
+                // do not timeout script which is being debugged:
+                if (Debugger.IsAttached) // TODO: long compilation time
+                {
+                    return routine(data);
+                }
+                else
+                {
+                    using (timer = new Timer(new TimerCallback(TimedOut), Thread.CurrentThread,
+                        config.RequestControl.ExecutionTimeoutForTimer, Timeout.Infinite))
+                    {
+                        return routine(data);
+                    }
+                }
+            }
+            catch (ScriptDiedException)
+            {
+                // die or exit has been called or connections has been aborted
+            }
+            catch (ThreadAbortException)
+            {
+                if (!executionTimedOut) throw;
+                ThreadAbortedDueToTimeout();
+            }
+            catch (PhpException)
+            {
+                // an error occurred -> we shell continue with execution
+            }
+            catch (PhpUserException e)
+            {
+                user_exception = e.UserException;
+            }
+            catch (Exception e)
+            {
+                throw new PhpNetInternalException("Guarded call", e);
+            }
+            finally
+            {
+                timer = null;
+            }
+
+            if (user_exception != null)
+            {
+                string str_exception = null;
+                string error_id = null;
+
+                // try execute user exception handler (if allowed and set):
+                if (allowUserExceptions)
+                {
+                    if (config.ErrorControl.UserExceptionHandler != null)
+                    {
+                        // calls uncaught-exception user handler:
+                        GuardedCall<Library.SPL.Exception, object>(CallUserExceptionHandler, user_exception, false);
+                    }
+                    else
+                    {
+                        error_id = "uncaught_exception";
+
+                        // gets exception string representation:
+                        str_exception = GuardedCall<Library.SPL.Exception, string>(CallUserExceptionToString, user_exception, false);
+
+                        // null can be returned on time out or if there is an error during guarded call:
+                        if (str_exception == null) str_exception = user_exception.BaseToString();
+                    }
+                }
+                else
+                {
+                    error_id = "exception_cannot_be_thrown";
+
+                    // does not call __toString to prevent infinite recursion:
+                    str_exception = user_exception.BaseToString();
+                }
+
+                // reports an error (doesn't throw an exception since execution should continue):
+                if (error_id != null)
+                {
+                    bool old_throw = ThrowExceptionOnError;
+                    ThrowExceptionOnError = false;
+                    PhpException.Throw(PhpError.Error, CoreResources.GetString(error_id, str_exception));
+                    ThrowExceptionOnError = old_throw;
+                }
+            }
+
+            return default(TResult);
+        }
+
+        /// <summary>
+        /// Calls user eception handler.
+        /// </summary>
+        private object CallUserExceptionHandler(PHP.Library.SPL.Exception/*!*/ e)
+        {
+            Debug.Assert(config.ErrorControl.UserExceptionHandler != null);
+            config.ErrorControl.UserExceptionHandler.Invoke(e);
+            return null;
+        }
+
+        /// <summary>
+        /// Get user exception string representation.
+        /// </summary>
+        private string CallUserExceptionToString(Library.SPL.Exception/*!*/ e)
+        {
+            //Debug.Assert(e is Library.SPL.Exception);
+            return (string)e.__toString(this);
+        }
+
+        // GENERICS: lambda
+        private object GuardedMain(object/*!*/ mainRoutine)
+        {
+            RoutineDelegate user_main = mainRoutine as RoutineDelegate;
+            if (user_main != null)
+            {
+                return user_main(null, this.Stack);
+            }
+            else
+            {
+                return ((MainRoutineDelegate)mainRoutine)(
+                    this,
+                    null,  // no local variables
+                    null,  // no object context (makes $this use illegal)
+                    null,  // no class context (makes protected and private members of all classes inaccessible)
+                    true);
+            }
+        }
+
+        /// <summary>
+        /// Flushes all remaining data from output buffers.
+        /// </summary>
+        internal object FinalizeBufferedOutput(object _)
+        {
+            // flushes output, applies user defined output filter, and disables buffering:
+            if (bufferedOutput != null)
+                bufferedOutput.FlushAll();
+
+            // redirects sinks:
+            IsOutputBuffered = false;
+
+            return null;
+        }
+
+        /// <summary>
+        /// Called when the execution has been timed out. 
+        /// </summary>
+        private void ThreadAbortedDueToTimeout()
+        {
+            Debug.Assert(executionTimedOut);
+
+#if !SILVERLIGHT
+            Thread.ResetAbort();
+#endif
+
+            bool old_throw = ThrowExceptionOnError;
+            ThrowExceptionOnError = false;
+
+            PhpException.Throw(PhpError.Error, CoreResources.GetString("execution_timed_out",
+                config.RequestControl.ExecutionTimeout));
+
+            ThrowExceptionOnError = old_throw;
+        }
+
+        // GENERICS: Lambda
+        private void TimedOut(object/*!*/ thread)
+        {
+            executionTimedOut = true;
+            ((Thread)thread).Abort();
+        }
+
+        /// <summary>
+        /// Implements language construct exit/die. 
+        /// </summary>
+        /// <param name="status">The status returned by script's Main() method. Can be a <B>null</B> reference.</param>
+        /// <remarks>
+        /// Prints the <paramref name="status"/> if it is of <see cref="string"/> type.
+        /// </remarks>
+        [Emitted]
+        public void Die(object status)
+        {
+            // prints status (only if status is PHP string):
+            PhpBytes bytes;
+            if ((bytes = status as PhpBytes) != null)
+                ScriptContext.Echo(bytes, this);
+            else
+                ScriptContext.Echo(PhpVariable.AsString(status), this);
+
+            // terminates script execution:
+            throw new ScriptDiedException(status);
+        }
+
+        #endregion
+
+        #region Shutdown Callbacks
+
+        /// <summary>
+        /// User defined post-request callbacks.
+        /// Can be a <B>null</B> reference which means no shutdown callback has ever been registered.
+        /// </summary>
+        private Queue shutdownCallbacks; // <PhpCallbackParameterized>
+
+        /// <summary>
+        /// Adds new user callback to the list of callbacks called on script termination.
+        /// </summary>
+        /// <param name="callback">The callback to register.</param>
+        /// <param name="parameters">Parameters for the callback.</param>
+        /// <exception cref="ArgumentNullException"><paramref name="callback"/> is a <B>null</B> reference.</exception>
+        public void RegisterShutdownCallback(PhpCallback/*!*/ callback, params object[] parameters)
+        {
+            if (callback == null)
+                throw new ArgumentNullException("callback");
+
+            if (shutdownCallbacks == null) shutdownCallbacks = new Queue();
+            shutdownCallbacks.Enqueue(new PhpCallbackParameterized(callback, parameters));
+        }
+
+        /// <summary>
+        /// Processes shutdown callbacks registered by a user.
+        /// </summary>
+        /// <exception cref="PhpException">An error occured during execution of the callbacks.</exception>
+        /// <exception cref="PhpUserException">Uncaught exception has been raised by some callback.</exception>
+        /// <exception cref="ScriptDiedException">Script died or exited.</exception>
+        /// <exception cref="PhpNetInternalException">Internal error.</exception>
+        public object ProcessShutdownCallbacks(object _)
+        {
+            if (shutdownCallbacks != null)
+            {
+                while (shutdownCallbacks.Count > 0)
+                {
+                    ((PhpCallbackParameterized)shutdownCallbacks.Dequeue()).Invoke(null/*class context is null*/);
+                }
+            }
+            return null;
+        }
+
+        #endregion
+
+        #region PhpObject Finalization
+
+        /// <summary>
+        /// List of weak references to <see cref="DObject"/> instances that should be finalized when current request is over.
+        /// Lazily constructed.
+        /// </summary>
+        /// <remarks>
+        /// Objects are finalized as their memory is about to be reclaimed by the GC during the request/app
+        /// processing. This list ensures that all instantiated objects are finalized before the request is
+        /// finished.
+        /// </remarks>
+        private List<WeakReference> objectsToBeFinalized;
+
+        private int finalizationCheckCounter;
+
+        /// <summary>
+        /// Registers a <see cref="DObject"/> instance for finalization.
+        /// </summary>
+        /// <param name="obj">The object.</param>
+        [Emitted]
+        public void RegisterDObjectForFinalization(DObject/*!*/ obj)
+        {
+            Debug.Assert(obj != null);
+
+#if SILVERLIGHT
+			bool registerFinalizer = true;
+#else
+            bool registerFinalizer = !System.Runtime.Remoting.RemotingServices.IsTransparentProxy(this);
+#endif
+
+            if (registerFinalizer)
+            {
+                if (objectsToBeFinalized == null) objectsToBeFinalized = new List<WeakReference>();
+                objectsToBeFinalized.Add(new WeakReference(obj, true));
+
+                if (++finalizationCheckCounter > 65536)
+                {
+                    finalizationCheckCounter = 0;
+
+                    int count = objectsToBeFinalized.Count;
+                    long list_memory = count * 3 * Marshal.SizeOf(typeof(IntPtr));
+
+                    // don't let the list occupy more than 10% of allocated memory
+                    if (list_memory > GC.GetTotalMemory(false) / 10)
+                    {
+                        List<WeakReference> new_list = new List<WeakReference>(count / 4);
+                        for (int i = 0; i < count; i++)
+                        {
+                            WeakReference reference = objectsToBeFinalized[i];
+                            if (reference.IsAlive) new_list.Add(reference);
+                        }
+
+                        objectsToBeFinalized = new_list;
+                    }
+                }
+            }
+        }
+
+        /// <summary>
+        /// Calls <c>__destruct</c> on <see cref="DObject"/> instances that have been created in this context.
+        /// </summary>
+        /// <param name="_">Dummy.</param>
+        internal object FinalizePhpObjects(object _)
+        {
+            if (objectsToBeFinalized != null)
+            {
+                for (int i = 0; i < objectsToBeFinalized.Count; i++)
+                {
+                    WeakReference reference = objectsToBeFinalized[i];
+
+                    // remove object from finalization list to prevent its repeated finalization
+                    // (for the case the finalization is interrupted by exception and resumed later):
+                    objectsToBeFinalized[i] = null;
+
+                    DObject obj = null;
+                    if (reference != null && reference.IsAlive)
+                    {
+                        try
+                        {
+                            obj = (DObject)reference.Target;
+                        }
+                        catch (InvalidOperationException)
+                        { }
+                    }
+
+                    if (obj != null) obj.Dispose();
+                }
+                objectsToBeFinalized = null;
+            }
+            return null;
+        }
+
+        #endregion
+
+        #region Graph Walking Callbacks
+
+        /// <summary>
+        /// Cached class context used when acquiring objects.
+        /// </summary>
+        private DTypeDesc classContext;
+
+        /// <summary>
+        /// If <see cref="classContext"/> has not been set, this field is <B>true</B>
+        /// (<B>null</B> is a valid value for <see cref="classContext"/>).
+        /// </summary>
+        private bool classContextIsValid;
+
+        /// <summary>
+        /// Called for each object that implements the <see cref="IPhpObjectGraphNode"/> interface when
+        /// releasing an object graph (e.g. when storing variables to InProc session).
+        /// </summary>
+        /// <param name="node">The object that should be released.</param>
+        /// <param name="context">Current <see cref="ScriptContext"/>.</param>
+        /// <returns>The released object (might be different from <paramref name="node"/>).</returns>
+        internal object ReleaseObject(IPhpObjectGraphNode node, ScriptContext context)
+        {
+            DObject obj = node as DObject;
+            if (obj != null)
+            {
+                bool sleep_called;
+                if (!classContextIsValid)
+                {
+                    classContext = PhpStackTrace.GetClassContext();
+                    classContextIsValid = true;
+                }
+
+                PhpArray sleep_result = obj.Sleep(classContext, context, out sleep_called);
+
+                // if __sleep does not return a valid array, the object dies completely
+                if (sleep_called && sleep_result == null) return null;
+
+                if (sleep_result != null)
+                {
+                    // create a new instance
+                    DObject new_instance = (DObject)obj.TypeDesc.New(this);
+
+                    // copy values of the properties whose names have been returned by __sleep
+                    foreach (KeyValuePair<IntStringKey, object> pair in sleep_result)
+                    {
+                        string name = Convert.ObjectToString(pair.Value);
+                        string type_name;
+                        PhpMemberAttributes visibility;
+                        string field_name = Serialization.ParsePropertyName(name, out type_name, out visibility);
+
+                        DTypeDesc declarer;
+                        if (type_name == null)
+                        {
+                            declarer = obj.TypeDesc;
+                        }
+                        else
+                        {
+                            declarer = ResolveType(type_name);
+                            if (declarer == null) declarer = obj.TypeDesc;
+                        }
+
+                        // copy the field value
+                        object val = obj.GetProperty(field_name, declarer);
+                        new_instance.SetProperty(field_name, val, declarer);
+                    }
+
+                    return new_instance;
+                }
+
+                return obj;
+            }
+
+            // nullify resources
+            PhpResource res = node as PhpResource;
+            if (res != null) return 0;
+
+            return node;
+        }
+
+        /// <summary>
+        /// Called for each object that implements the <see cref="IPhpObjectGraphNode"/> interface when
+        /// acquiring an object graph (e.g. when retrieving variables from InProc session).
+        /// </summary>
+        /// <param name="node">The object that should be acquired.</param>
+        /// <param name="context">Current <see cref="ScriptContext"/>.</param>
+        /// <returns>The acquired object (always <paramref name="node"/>).</returns>
+        internal object AcquireObject(IPhpObjectGraphNode node, ScriptContext context)
+        {
+            DObject obj = node as DObject;
+            if (obj != null)
+            {
+                if (!classContextIsValid)
+                {
+                    classContext = PhpStackTrace.GetClassContext();
+                    classContextIsValid = true;
+                }
+
+                obj.Wakeup(classContext, context);
+            }
+            return node;
+        }
+
+        /// <summary>
+        /// Call <c>__wakeup</c> recursively on <see cref="PhpObject"/>s contained in the array.
+        /// </summary>
+        internal void AcquireArray(PhpArray array)
+        {
+            Debug.Assert(array != null);
+
+            classContextIsValid = false;
+            array.Walk(new PhpWalkCallback(AcquireObject), this);
+        }
+
+        /// <summary>
+        /// Call <c>__sleep</c> recursively on <see cref="PhpObject"/>s contained in the array.
+        /// </summary>
+        internal void ReleaseArray(PhpArray array)
+        {
+            Debug.Assert(array != null);
+
+            classContextIsValid = false;
+            array.Walk(new PhpWalkCallback(ReleaseObject), this);
+        }
+
+        #endregion
+
+        #region Static Locals
+
+        /// <summary>
+        /// Gets a value of a static local. For internal use only.
+        /// </summary>
+        /// <param name="id">The index of a static local. Index starts with 1.</param>
+        /// <returns>Value of the local or <B>null</B>.</returns>
+        [Emitted, EditorBrowsable(EditorBrowsableState.Never)]
+        public PhpReference GetStaticLocal(int id)
+        {
+            return (staticLocals != null && id > 0 && id <= staticLocals.Count) ? staticLocals[id - 1] : null;
+        }
+
+        /// <summary>
+        /// Get the index of specified local variable.
+        /// </summary>
+        /// <param name="id">Compound name of a static local (in format {simple function name}${local name index}).</param>
+        /// <returns>The static local integer index.</returns>
+        [Emitted, EditorBrowsable(EditorBrowsableState.Never)]
+        public static int GetStaticLocalId(string/*!*/ id)
+        {
+            Debug.Assert(!string.IsNullOrEmpty(id));
+            return staticLocalsId.Get(id);
+        }
+
+        /// <summary>
+        /// Adds a local into the static local table. For internal use only.
+        /// </summary>
+        /// <param name="id">The index of a static local. Index starts with 1.</param>
+        /// <param name="value">A value of local (not a reference).</param>
+        /// <returns>A reference containing the <paramref name="value"/>.</returns>
+        [Emitted, EditorBrowsable(EditorBrowsableState.Never)]
+        public PhpReference/*!*/ AddStaticLocal(int id, object value)
+        {
+            Debug.Assert(id > 0, "Uninitialized static local variable index!");
+            Debug.Assert(!(value is PhpReference));
+            Debug.Assert(id <= staticLocalsId.Count);
+
+            // ensure the staticLocals
+            if (staticLocals == null)
+                staticLocals = new List<PhpReference>(staticLocalsId.Count);
+
+            // ensure the Size
+            while (id > staticLocals.Count)
+                staticLocals.Add(null);
+
+            // set the element on index id
+            return (staticLocals[id - 1] = new PhpReference(value));
+        }
+
+        #endregion
+
+        #region Initialization of requests and applications
+
+        /// <summary>
+        /// Sets a main script of the application.
+        /// </summary>
+        /// <param name="script">The script related to the <c>sourceFile</c>.</param>
+        /// <param name="sourceFile">The file path of the <c>script</c>.</param>
+        private void DefineMainScript(ScriptInfo/*!*/ script, PhpSourceFile/*!*/ sourceFile)
+        {
+            Debug.Assert(mainScriptFile == null, "Main script redefined.");
+
+            scripts.Add(sourceFile.FullPath.ToString(), script);
+            mainScriptFile = sourceFile;
+            mainScriptInfo = script;
+
+            // preallocate ScriptContext's dictionaries:
+            DeclaredFunctionsAllocate(script.MaxDeclaredFunctionsCount);
+            DeclaredTypesAllocate(script.MaxDeclaredTypesCount);
+        }
+
+        #endregion
+
+        #region Eval
+
+        /// <summary>
+        /// Contains captured line number.
+        /// </summary>
+        [Emitted]
+        public int EvalLine = -1;
+
+        /// <summary>
+        /// Contains captured column number.
+        /// </summary>
+        [Emitted]
+        public int EvalColumn = -1;
+
+        /// <summary>
+        /// Contains captured eval id.
+        /// </summary>
+        [Emitted]
+        public int EvalId = -1;
+
+        /// <summary>
+        /// Contains captured relative source file packed path.
+        /// </summary>
+        [Emitted]
+        public string EvalRelativeSourcePath;
+
+        /// <summary>
+        /// Gets captured eval info. Eval info on a script context is updated by 
+        /// a code injected to generated code by the compiler.
+        /// </summary>
+        /// <returns>The captured eval info.</returns>
+        /// <remarks>
+        /// Eval info is captured before a class library function call if it is implemented with option 
+        /// <see cref="FunctionImplOptions.CaptureEvalInfo"/> and a part of it (line, column) is updated
+        /// in every sequence point in debug mode. Should be called on the beginning of the function implementetion.
+        /// Can be called even if the info will not be needed eventually.
+        /// </remarks>
+        public SourceCodeDescriptor GetCapturedSourceCodeDescriptor()
+        {
+            return new SourceCodeDescriptor(EvalRelativeSourcePath, EvalId, EvalLine, EvalColumn);
+        }
+
+        /// <summary>
+        /// Clears the info.
+        /// </summary>
+        internal void ClearCapturedSourceCodeDescriptor()
+        {
+            EvalLine = EvalColumn = EvalId = -1;
+            EvalRelativeSourcePath = null;
+        }
+
+        #endregion
+
+        #region Setter Chains
+
+        /// <summary>
+        /// A stack of <see cref="PhpRuntimeChain"/>s that are currently being processed.
+        /// </summary>
+        /// <remarks>
+        /// <para>
+        /// <see cref="PhpRuntimeChain"/>s are maintained in a stack in order to support nested operator chains.
+        /// </para>
+        /// <para>
+        /// Every time the <see cref="Operators.EnsurePropertyIsArray"/> or <see cref="Operators.EnsurePropertyIsObject"/>
+        /// is called on a system class with overloaded member access (<B>__set</B> and/or <B>__get</B>), a new
+        /// <see cref="PhpRuntimeChain"/> is pushed to the stack (<see cref="BeginSetterChain"/>).
+        /// </para>
+        /// <para>
+        /// If a setter chain has been created, the consequent chaining operators just record field and item names
+        /// to it (<see cref="ExtendSetterChain"/>). The last operator calls <see cref="FinishSetterChain"/> which
+        /// causes the recorded data to be passed to the <B>__set</B> handler and the <see cref="PhpRuntimeChain"/>
+        /// popped from the stack.
+        /// </para>
+        /// </remarks>
+        private Stack setterChainStack; // GENERICS: <SetterChain>
+
+        /// <summary>
+        /// Singleton instance of <see cref="PhpObject"/> passed among chaining operators to indicate that
+        /// they are part of a setter chain.
+        /// </summary>
+        internal static PhpObject SetterChainSingletonObject = new Library.stdClass(null);
+
+        /// <summary>
+        /// Singleton instance of <see cref="PhpArray"/> passed among chaining operators to indicate that
+        /// they are part of a setter chain.
+        /// </summary>
+        internal static PhpSetterChainArray SetterChainSingletonArray = new PhpSetterChainArray();
+
+        /// <summary>
+        /// Creates a new setter chain. Called from <see cref="Operators.EnsurePropertyIsArray"/> and
+        /// <see cref="Operators.EnsurePropertyIsObject"/> when a field of a system class with overloaded member
+        /// access should be ensured.
+        /// </summary>
+        /// <param name="obj">The instance on which the setter chain is applied.</param>
+        internal void BeginSetterChain(DObject obj)
+        {
+            PhpRuntimeChain chain = new PhpRuntimeChain(obj);
+
+            if (setterChainStack == null) setterChainStack = new Stack();
+            setterChainStack.Push(chain);
+        }
+
+        /// <summary>
+        /// Adds a new element to the current setter chain. Called from chaining operators that can follow
+        /// <see cref="Operators.EnsurePropertyIsArray"/> or <see cref="Operators.EnsurePropertyIsObject"/> when
+        /// they detect they are part of a setter chain.
+        /// </summary>
+        /// <param name="elem">The setter chain element to add.</param>
+        internal void ExtendSetterChain(RuntimeChainElement elem)
+        {
+            PhpRuntimeChain chain = (PhpRuntimeChain)setterChainStack.Peek();
+            chain.Add(elem);
+        }
+
+        /// <summary>
+        /// Pops the current setter chain without invoking the setter.
+        /// </summary>
+        /// <param name="quiet">Whether not to report an error.</param>
+        internal void AbortSetterChain(bool quiet)
+        {
+            setterChainStack.Pop();
+            if (!quiet)
+                PhpException.Throw(PhpError.Error, CoreResources.GetString("undefined_property_when_access_overloaded"));
+        }
+
+        /// <summary>
+        /// Passes the current setter chain to the setter and pops the setter chain. Called from chaining
+        /// operators that conclude the chain that might contain <see cref="Operators.EnsurePropertyIsArray"/> or
+        /// <see cref="Operators.EnsurePropertyIsObject"/> when they detect they are part of a setter chain.
+        /// </summary>
+        /// <param name="value">The value that should be assigned to the field/item represented by the last
+        /// setter chain element.</param>
+        internal void FinishSetterChain(object value)
+        {
+            Debug.Assert(!(value is PhpReference));
+
+            PhpRuntimeChain chain = (PhpRuntimeChain)setterChainStack.Pop();
+
+            Debug.Assert(chain.Variable is PhpObject, "SetterChain must begin with a PhpObject");
+            PhpObject instance = (PhpObject)chain.Variable;
+
+            if (!instance.InvokeSetter(chain.Chain, value))
+            {
+                // if the setter could not be invoked, pretend that we didn't even try to arrange
+                // this silly meat cube O:-]
+                PhpException.Throw(PhpError.Error, CoreResources.GetString("undefined_property_when_access_overloaded"));
+            }
+        }
+
+        #endregion
+
+        #region Interop
+
+        /// <summary>
+        /// Calls a PHP function. Intended for use from other languages.
+        /// </summary>
+        /// <param name="functionName">Name of the function.</param>
+        /// <param name="arguments">Arguments.</param>
+        /// <returns>Function call result.</returns>
+        public PhpReference/*!*/ Call(string/*!*/ functionName, params object[] arguments)
+        {
+            return Call(functionName, null, null, arguments);
+        }
+
+        /// <summary>
+        /// Calls a PHP function. Intended for use from other languages.
+        /// </summary>
+        /// <param name="functionName">Name of the function.</param>
+        /// <param name="namingContext">Naming context within which the name is resolved (namespaces and aliases). Can be <B>null</B>.</param>
+        /// <param name="callerLocalVariables">Table of the caller's variables. Can be <B>null</B>.</param>
+        /// <param name="arguments">Arguments.</param>
+        /// <returns>Function call result.</returns>
+        public PhpReference/*!*/ Call(string/*!*/ functionName, NamingContext namingContext,
+            Dictionary<string, object> callerLocalVariables, params object[] arguments)
+        {
+            if (functionName == null)
+                throw new ArgumentNullException("functionName");
+            if (arguments == null)
+                throw new ArgumentNullException("arguments");
+
+            DRoutineDesc routineHint = null;
+
+            Stack.AddFrame(arguments);
+            return Call(callerLocalVariables, namingContext, functionName, null, ref routineHint, this);
+        }
+
+        /// <summary>
+        /// Creates and instance of a PHP class. Intended for use from other languages.
+        /// </summary>
+        /// <param name="className">Name of the class to instantiate.</param>
+        /// <param name="ctorArguments">Constructor arguments.</param>
+        /// <returns>The new instance or <B>null</B> on error.</returns>
+        public object NewObject(string/*!*/ className, params object[] ctorArguments)
+        {
+            return NewObject(className, null, ctorArguments);
+        }
+
+        /// <summary>
+        /// Creates and instance of a PHP class. Intended for use from other languages.
+        /// </summary>
+        /// <param name="className">Name of the class to instantiate.</param>
+        /// <param name="namingContext">Naming context within which the name is resolved (namespaces and aliases). Can be <B>null</B>.</param>
+        /// <param name="ctorArguments">Constructor arguments.</param>
+        /// <returns>The new instance or <B>null</B> on error.</returns>
+        public object NewObject(string/*!*/ className, NamingContext namingContext, params object[] ctorArguments)
+        {
+            if (className == null)
+                throw new ArgumentNullException("className");
+            if (ctorArguments == null)
+                throw new ArgumentNullException("ctorArguments");
+
+            Stack.AddFrame(ctorArguments);
+            return Operators.New(ResolveType(className), null, this, namingContext);
+        }
+
+        #endregion
+
+        #region GlobalScope
+
+        private Utilities.GlobalScope globalScope;
+
+        public Utilities.GlobalScope Globals
+        {
+            get
+            {
+                if (globalScope == null)
+                    globalScope = new Utilities.GlobalScope(this);
+
+                return globalScope;
+            }
+        }
+
+        #endregion
+
+        #region IDisposable
+
+        /// <summary>
+        /// Disposes this instance of <see cref="ScriptContext"/>,
+        /// calls PHP shutdown functions, finalizes PHP objects and finalizes buffer output.
+        /// </summary>
+        void IDisposable.Dispose()
+        {
+            if (!disposed)
+            {
+                try
+                {
+                    this.GuardedCall<object, object>(this.ProcessShutdownCallbacks, null, false);
+                    this.GuardedCall<object, object>(this.FinalizePhpObjects, null, false);
+                    this.GuardedCall<object, object>(this.FinalizeBufferedOutput, null, false);
+
+                    // additional disposal action
+                    if (this.TryDispose != null)
+                        this.TryDispose();
+                }
+                finally
+                {
+                    // additional disposal action
+                    if (this.FinallyDispose != null)
+                        this.FinallyDispose();
+
+                    if (object.ReferenceEquals(this, CurrentContext))
+                        CurrentContext = null;
+
+                    // remember the max capacity of dictionaries to preallocate next time:
+                    if (this.MainScriptInfo != null)
+                        this.MainScriptInfo.SaveMaxCounts(this);
+
+                    //
+                    this.disposed = true;
+                }
+            }
+        }
+
+        #endregion
+    }
+}