--- conflicted
+++ resolved
@@ -1,225 +1,221 @@
-/*
-
- Copyright (c) 2013 DEVSENSE
-
- The use and distribution terms for this software are contained in the file named License.txt, 
- which can be found in the root of the Phalanger distribution. By using this software 
- in any fashion, you are agreeing to be bound by the terms of this license.
- 
- You must not remove this notice from this software.
-
-*/
-
-using System;
-using System.Collections;
-using System.Collections.Generic;
-using System.Reflection.Emit;
-using System.Diagnostics;
-
-using PHP.Core;
-using PHP.Core.AST;
-using PHP.Core.Emit;
-using PHP.Core.Parsers;
-
-namespace PHP.Core.Compiler.AST
-{
-    partial class NodeCompilers
-    {
-        [NodeCompiler(typeof(ArrayEx))]
-        sealed class ArrayExCompiler : VarLikeConstructUseCompiler<ArrayEx>
-        {
-            #region Analysis
-
-            public override Evaluation Analyze(ArrayEx node, Analyzer analyzer, ExInfoFromParent info)
-            {
-                access = info.Access;
-
-                foreach (var i in node.Items)
-                    if (i != null)
-                        i.NodeCompiler<ItemCompiler>().Analyze(i, analyzer);
-
-                return new Evaluation(node);
-            }
-
-            #endregion
-
-            #region Code Emission
-
-            /// <returns>It suffice to make a copy only if assignment nesting level is 1 or above (we are starting from 0).</returns>
-            public override bool IsDeeplyCopied(ArrayEx node, CopyReason reason, int nestingLevel)
-            {
-                return nestingLevel > 0;
-            }
-
-            public override PhpTypeCode Emit(ArrayEx node, CodeGenerator codeGenerator)
-            {
-                Debug.Assert(access == AccessType.Read || access == AccessType.None);
-                ILEmitter il = codeGenerator.IL;
-
-                // count integer and string keys:
-                int int_count = 0;
-                int string_count = 0;
-                DetermineCapacities(node, out int_count, out string_count);
-
-                // array = new PhpArray(<int_count>, <string_count>);
-                il.Emit(OpCodes.Ldc_I4, int_count);
-                il.Emit(OpCodes.Ldc_I4, string_count);
-                il.Emit(OpCodes.Newobj, Constructors.PhpArray.Int32_Int32);
-
-                if (codeGenerator.Context.Config.Compiler.Debug)
-                {
-                    il.Emit(OpCodes.Nop);
-                    il.Emit(OpCodes.Nop);
-                    il.Emit(OpCodes.Nop);
-                }
-
-                foreach (var item in node.Items)
-                {
-                    var itemcompiler = item.NodeCompiler<ItemCompiler>();
-                    // CALL array.SetArrayItemRef(z, p);
-                    // CALL array.SetArrayItem(x, PhpVariable.Copy(y, CopyReason.Assigned));
-                    // CALL array.SetArrayItem(PhpVariable.Copy(x, CopyReason.Assigned))
-                    // CALL array.AddToEnd(x)
-
-                    il.Emit(OpCodes.Dup);
-                    PhpTypeCode index_type_code = itemcompiler.EmitIndex(item, codeGenerator);
-                    itemcompiler.EmitValue(item, codeGenerator);
-                    codeGenerator.EmitSetArrayItem(index_type_code, item.Index, item is RefItem, true);
-                }
-
-                switch (this.access)
-                {
-                    case AccessType.Read:
-                        // keep array on the stack
-                        return PhpTypeCode.PhpArray;
-
-                    case AccessType.None:
-                        // pop array from the stack
-                        il.Emit(OpCodes.Pop);
-                        return PhpTypeCode.Void;
-                }
-
-                throw new InvalidOperationException();
-                //return PhpTypeCode.Invalid;
-            }
-
-            private void DetermineCapacities(ArrayEx node, out int intCount, out int stringCount)
-            {
-                intCount = 0;
-                stringCount = 0;
-
-                foreach (var item in node.Items)
-                {
-                    if (item.HasKey)
-                    {
-                        if (item.IsIndexStringLiteral)
-                            stringCount++;
-                        else
-                            intCount++; // Item is IntLiteral, Variable, Constant, etc.
-                    }
-                    else
-                        intCount++;
-                }
-            }
-
-            #endregion
-        }
-
-        #region ItemCompiler
-
-        abstract class ItemCompiler : INodeCompiler
-        {
-            internal virtual void Analyze(Item/*!*/node,  Analyzer/*!*/ analyzer)
-            {
-                if (node.Index != null)
-                    node.Index = node.Index.Analyze(analyzer, ExInfoFromParent.DefaultExInfo).Literalize();
-            }
-
-            /// <summary>
-            /// Emit IL instructions that load the value of array index at the stack.
-            /// </summary>
-            internal PhpTypeCode EmitIndex(Item/*!*/node, CodeGenerator/*!*/ codeGenerator)
-            {
-                return codeGenerator.EmitArrayKey(null, node.Index);
-            }
-
-            internal abstract PhpTypeCode EmitValue(Item/*!*/node, CodeGenerator/*!*/ codeGenerator);
-        }
-
-        #endregion
-
-        #region ValueItemCompiler
-
-        [NodeCompiler(typeof(ValueItem), Singleton = true)]
-        sealed class ValueItemCompiler : ItemCompiler
-        {
-            internal override void Analyze(Item node, Analyzer analyzer)
-            {
-                var valueitem = (ValueItem)node;
-
-                base.Analyze(node, analyzer);
-                valueitem.ValueExpr = valueitem.ValueExpr.Analyze(analyzer, ExInfoFromParent.DefaultExInfo).Literalize();
-            }
-
-            /// <summary>
-            /// Emit IL instructions that load the value of array item at the stack and make a copy 
-            /// of it if necessary.
-            /// </summary>
-            internal override PhpTypeCode EmitValue(Item/*!*/node, CodeGenerator/*!*/ codeGenerator)
-            {
-                var valueitem = (ValueItem)node;
-
-                Debug.Assert(valueitem.ValueExpr != null);
-                Statistics.AST.AddNode("Array.ValueItem");
-
-                codeGenerator.EmitBoxing(valueitem.ValueExpr.Emit(codeGenerator));
-                codeGenerator.EmitVariableCopy(CopyReason.Assigned, valueitem.ValueExpr);
-
-                return PhpTypeCode.Object;
-            }
-        }
-
-        #endregion
-
-        #region RefItemCompiler
-
-        /// <summary>
-        /// Reference to a variable containing the value of an array item defined by <c>array</c> constructor.
-        /// </summary>
-        [NodeCompiler(typeof(RefItem), Singleton = true)]
-        sealed class RefItemCompiler : ItemCompiler
-        {
-            internal override void Analyze(Item node, Analyzer analyzer)
-            {
-<<<<<<< HEAD
-                ExInfoFromParent info = new ExInfoFromParent(this);
-=======
-                ExInfoFromParent info = new ExInfoFromParent(node);
->>>>>>> refs/remotes/tfs/default
-                info.Access = AccessType.ReadRef;
-                ((RefItem)node).RefToGet.Analyze(analyzer, info);
-                base.Analyze(node, analyzer);
-            }
-
-            /// <summary>
-            /// Emit IL instructions that load the value of array item at the stack and make a copy 
-            /// of it if necessary.
-            /// </summary>
-            /// <param name="node">Instance.</param>
-            /// <param name="codeGenerator"></param>
-            /// <returns></returns>
-            /// <remarks>This node represents the item x=>&amp;y in PHP notation. See <see cref="PHP.Core.AST.ArrayEx"/>
-            ///  for more details.</remarks>
-            internal override PhpTypeCode EmitValue(Item node, CodeGenerator codeGenerator)
-            {
-                Debug.Assert(((RefItem)node).RefToGet != null);
-                Statistics.AST.AddNode("Array.RefItem");
-
-                // Emit refToGet
-                return ((RefItem)node).RefToGet.Emit(codeGenerator);
-            }
-        }
-
-        #endregion
-    }
+/*
+
+ Copyright (c) 2013 DEVSENSE
+
+ The use and distribution terms for this software are contained in the file named License.txt, 
+ which can be found in the root of the Phalanger distribution. By using this software 
+ in any fashion, you are agreeing to be bound by the terms of this license.
+ 
+ You must not remove this notice from this software.
+
+*/
+
+using System;
+using System.Collections;
+using System.Collections.Generic;
+using System.Reflection.Emit;
+using System.Diagnostics;
+
+using PHP.Core;
+using PHP.Core.AST;
+using PHP.Core.Emit;
+using PHP.Core.Parsers;
+
+namespace PHP.Core.Compiler.AST
+{
+    partial class NodeCompilers
+    {
+        [NodeCompiler(typeof(ArrayEx))]
+        sealed class ArrayExCompiler : VarLikeConstructUseCompiler<ArrayEx>
+        {
+            #region Analysis
+
+            public override Evaluation Analyze(ArrayEx node, Analyzer analyzer, ExInfoFromParent info)
+            {
+                access = info.Access;
+
+                foreach (var i in node.Items)
+                    if (i != null)
+                        i.NodeCompiler<ItemCompiler>().Analyze(i, analyzer);
+
+                return new Evaluation(node);
+            }
+
+            #endregion
+
+            #region Code Emission
+
+            /// <returns>It suffice to make a copy only if assignment nesting level is 1 or above (we are starting from 0).</returns>
+            public override bool IsDeeplyCopied(ArrayEx node, CopyReason reason, int nestingLevel)
+            {
+                return nestingLevel > 0;
+            }
+
+            public override PhpTypeCode Emit(ArrayEx node, CodeGenerator codeGenerator)
+            {
+                Debug.Assert(access == AccessType.Read || access == AccessType.None);
+                ILEmitter il = codeGenerator.IL;
+
+                // count integer and string keys:
+                int int_count = 0;
+                int string_count = 0;
+                DetermineCapacities(node, out int_count, out string_count);
+
+                // array = new PhpArray(<int_count>, <string_count>);
+                il.Emit(OpCodes.Ldc_I4, int_count);
+                il.Emit(OpCodes.Ldc_I4, string_count);
+                il.Emit(OpCodes.Newobj, Constructors.PhpArray.Int32_Int32);
+
+                if (codeGenerator.Context.Config.Compiler.Debug)
+                {
+                    il.Emit(OpCodes.Nop);
+                    il.Emit(OpCodes.Nop);
+                    il.Emit(OpCodes.Nop);
+                }
+
+                foreach (var item in node.Items)
+                {
+                    var itemcompiler = item.NodeCompiler<ItemCompiler>();
+                    // CALL array.SetArrayItemRef(z, p);
+                    // CALL array.SetArrayItem(x, PhpVariable.Copy(y, CopyReason.Assigned));
+                    // CALL array.SetArrayItem(PhpVariable.Copy(x, CopyReason.Assigned))
+                    // CALL array.AddToEnd(x)
+
+                    il.Emit(OpCodes.Dup);
+                    PhpTypeCode index_type_code = itemcompiler.EmitIndex(item, codeGenerator);
+                    itemcompiler.EmitValue(item, codeGenerator);
+                    codeGenerator.EmitSetArrayItem(index_type_code, item.Index, item is RefItem, true);
+                }
+
+                switch (this.access)
+                {
+                    case AccessType.Read:
+                        // keep array on the stack
+                        return PhpTypeCode.PhpArray;
+
+                    case AccessType.None:
+                        // pop array from the stack
+                        il.Emit(OpCodes.Pop);
+                        return PhpTypeCode.Void;
+                }
+
+                throw new InvalidOperationException();
+                //return PhpTypeCode.Invalid;
+            }
+
+            private void DetermineCapacities(ArrayEx node, out int intCount, out int stringCount)
+            {
+                intCount = 0;
+                stringCount = 0;
+
+                foreach (var item in node.Items)
+                {
+                    if (item.HasKey)
+                    {
+                        if (item.IsIndexStringLiteral)
+                            stringCount++;
+                        else
+                            intCount++; // Item is IntLiteral, Variable, Constant, etc.
+                    }
+                    else
+                        intCount++;
+                }
+            }
+
+            #endregion
+        }
+
+        #region ItemCompiler
+
+        abstract class ItemCompiler : INodeCompiler
+        {
+            internal virtual void Analyze(Item/*!*/node,  Analyzer/*!*/ analyzer)
+            {
+                if (node.Index != null)
+                    node.Index = node.Index.Analyze(analyzer, ExInfoFromParent.DefaultExInfo).Literalize();
+            }
+
+            /// <summary>
+            /// Emit IL instructions that load the value of array index at the stack.
+            /// </summary>
+            internal PhpTypeCode EmitIndex(Item/*!*/node, CodeGenerator/*!*/ codeGenerator)
+            {
+                return codeGenerator.EmitArrayKey(null, node.Index);
+            }
+
+            internal abstract PhpTypeCode EmitValue(Item/*!*/node, CodeGenerator/*!*/ codeGenerator);
+        }
+
+        #endregion
+
+        #region ValueItemCompiler
+
+        [NodeCompiler(typeof(ValueItem), Singleton = true)]
+        sealed class ValueItemCompiler : ItemCompiler
+        {
+            internal override void Analyze(Item node, Analyzer analyzer)
+            {
+                var valueitem = (ValueItem)node;
+
+                base.Analyze(node, analyzer);
+                valueitem.ValueExpr = valueitem.ValueExpr.Analyze(analyzer, ExInfoFromParent.DefaultExInfo).Literalize();
+            }
+
+            /// <summary>
+            /// Emit IL instructions that load the value of array item at the stack and make a copy 
+            /// of it if necessary.
+            /// </summary>
+            internal override PhpTypeCode EmitValue(Item/*!*/node, CodeGenerator/*!*/ codeGenerator)
+            {
+                var valueitem = (ValueItem)node;
+
+                Debug.Assert(valueitem.ValueExpr != null);
+                Statistics.AST.AddNode("Array.ValueItem");
+
+                codeGenerator.EmitBoxing(valueitem.ValueExpr.Emit(codeGenerator));
+                codeGenerator.EmitVariableCopy(CopyReason.Assigned, valueitem.ValueExpr);
+
+                return PhpTypeCode.Object;
+            }
+        }
+
+        #endregion
+
+        #region RefItemCompiler
+
+        /// <summary>
+        /// Reference to a variable containing the value of an array item defined by <c>array</c> constructor.
+        /// </summary>
+        [NodeCompiler(typeof(RefItem), Singleton = true)]
+        sealed class RefItemCompiler : ItemCompiler
+        {
+            internal override void Analyze(Item node, Analyzer analyzer)
+            {
+                ExInfoFromParent info = new ExInfoFromParent(node);
+                info.Access = AccessType.ReadRef;
+                ((RefItem)node).RefToGet.Analyze(analyzer, info);
+                base.Analyze(node, analyzer);
+            }
+
+            /// <summary>
+            /// Emit IL instructions that load the value of array item at the stack and make a copy 
+            /// of it if necessary.
+            /// </summary>
+            /// <param name="node">Instance.</param>
+            /// <param name="codeGenerator"></param>
+            /// <returns></returns>
+            /// <remarks>This node represents the item x=>&amp;y in PHP notation. See <see cref="PHP.Core.AST.ArrayEx"/>
+            ///  for more details.</remarks>
+            internal override PhpTypeCode EmitValue(Item node, CodeGenerator codeGenerator)
+            {
+                Debug.Assert(((RefItem)node).RefToGet != null);
+                Statistics.AST.AddNode("Array.RefItem");
+
+                // Emit refToGet
+                return ((RefItem)node).RefToGet.Emit(codeGenerator);
+            }
+        }
+
+        #endregion
+    }
 }