--- conflicted
+++ resolved
@@ -1,222 +1,218 @@
-/*
-
- Copyright (c) 2013 DEVSENSE
-
- The use and distribution terms for this software are contained in the file named License.txt, 
- which can be found in the root of the Phalanger distribution. By using this software 
- in any fashion, you are agreeing to be bound by the terms of this license.
- 
- You must not remove this notice from this software.
-
-*/
-
-using System;
-using System.Collections.Generic;
-using System.Reflection.Emit;
-using System.Diagnostics;
-
-using PHP.Core.AST;
-using PHP.Core.Emit;
-using PHP.Core.Parsers;
-
-namespace PHP.Core.Compiler.AST
-{
-    partial class NodeCompilers
-    {
-        [NodeCompiler(typeof(ListEx))]
-        sealed class ListExCompiler : ExpressionCompiler<ListEx>
-        {
-            public override Evaluation Analyze(ListEx node, Analyzer analyzer, ExInfoFromParent info)
-            {
-                access = info.Access;
-<<<<<<< HEAD
-                ExInfoFromParent sinfo = new ExInfoFromParent(this);
-=======
-                ExInfoFromParent sinfo = new ExInfoFromParent(node);
->>>>>>> refs/remotes/tfs/default
-
-                // r-value
-                if (node.RValue != null)
-                    node.RValue = node.RValue.Analyze(analyzer, sinfo).Literalize();
-
-                // l-values
-                sinfo.Access = AccessType.Write;
-
-                for (int i = 0; i < node.LValues.Count; i++)
-                {
-                    if (node.LValues[i] != null)
-                        node.LValues[i] = node.LValues[i].Analyze(analyzer, sinfo).Expression;
-                }
-
-                return new Evaluation(node);
-            }
-
-            public override PhpTypeCode Emit(ListEx node, CodeGenerator codeGenerator)
-            {
-                Statistics.AST.AddNode("ListEx");
-
-                Debug.Assert(access == AccessType.Read || access == AccessType.None);
-                Debug.Assert(node.RValue != null);   // the root of the lists structure must have RValue assigned. list(whatever) = RValue
-
-                codeGenerator.EmitBoxing(node.RValue.Emit(codeGenerator));   // put object on the top of the stack
-
-                // assign the value from top of evaluation stack to the list
-                return this.EmitAssign(node, codeGenerator);
-            }
-
-            /// <summary>
-            /// Assigns items of array from the top of evaluation stack to the list.
-            /// </summary>
-            internal PhpTypeCode EmitAssign(ListEx listex, CodeGenerator codeGenerator)
-            {
-                LocalBuilder o1 = codeGenerator.IL.GetTemporaryLocal(Types.Object[0]);   // temporary variable for object to be copied
-                EmitAssignList(codeGenerator, listex.LValues, o1);                 // assign particular elements of the list, using the array from the stack
-
-                // return temporary local
-                codeGenerator.IL.ReturnTemporaryLocal(o1);
-
-                // the original top of the stack is replaced with the instance of array or null
-                if (access == AccessType.Read)
-                {
-                    return PhpTypeCode.PhpArray;    // return the top of the stack (null or array)
-                }
-                else
-                {
-                    codeGenerator.IL.Emit(OpCodes.Pop); // remove the top of the stack, not used
-                    return PhpTypeCode.Void;
-                }
-            }
-
-            /// <summary>
-            /// Use the object on the top of the stack, the object here will stay untouched.
-            /// 
-            /// Assigns recursively into lvalues. If the object is PhpArray, assign items, otherwise assign nulls.
-            /// </summary>
-            /// <param name="codeGenerator"></param>
-            /// <param name="vals">Arguments of the list expression.</param>
-            /// <param name="o1">Temporary local variable.</param>
-            /// <remarks>After the method finishes, the top of the stack is the same.</remarks>
-            private static void EmitAssignList(CodeGenerator codeGenerator, List<Expression> vals, LocalBuilder o1)
-            {
-                Label end_label = codeGenerator.IL.DefineLabel();
-                Label storearray_label = codeGenerator.IL.DefineLabel();
-
-                // PUSH stack[0] as PhpArray
-                codeGenerator.IL.Emit(OpCodes.Dup);                         // copy of the value, keep original value on the top of the stack
-                codeGenerator.IL.Emit(OpCodes.Isinst, Types.PhpArray[0]);   // convert the top of the stack into PhpArray
-
-                // the top of the stack points to array or null
-                // if (stack[0] != null) goto storearray_label
-                codeGenerator.IL.Emit(OpCodes.Dup);                         // copy of the value, keep original value on the top of the stack
-                codeGenerator.IL.Emit(OpCodes.Brtrue, storearray_label);    // jump to storearray_label if conversion succeeded
-
-                // Conversion to array failed, assign null into lvalues
-                EmitAssignListNulls(codeGenerator, vals);                   // fill vals with null recursively
-                codeGenerator.IL.Emit(OpCodes.Br, end_label);               // goto end_label
-
-                // Conversion to PhpArray succeeded
-                codeGenerator.IL.MarkLabel(storearray_label, true);
-
-                // assign array items into lvalues
-                EmitAssignListArray(codeGenerator, vals, o1);
-
-                // End label
-                codeGenerator.IL.MarkLabel(end_label, true);
-
-                codeGenerator.IL.Emit(OpCodes.Pop); // remove the top of the stack (array or null), not used then
-            }
-
-            private static void EmitAssignListArray(CodeGenerator codeGenerator, List<Expression> vals, LocalBuilder o1)
-            {
-                //
-                // the array is on the top of the evaluation stack, value will be kept, must be duplicated to be used
-                //
-
-                // Process in the reverse order !
-                for (int i = vals.Count - 1; i >= 0; i--)
-                {
-                    if (vals[i] == null)
-                        continue;
-
-                    // push the array item onto the stack
-
-                    // LOAD array.GetArrayItem(i,false)
-                    codeGenerator.IL.Emit(OpCodes.Dup);         // copy of the array
-                    codeGenerator.IL.Emit(OpCodes.Ldc_I4, i);   // i
-                    codeGenerator.IL.Emit(OpCodes.Ldc_I4_0);    // false (!quiet)
-                    codeGenerator.IL.Emit(OpCodes.Callvirt, Methods.PhpArray.GetArrayItem_Int32);
-
-                    // assign the item from the stack into vals[i]
-
-                    if (vals[i] is VariableUse)
-                    {
-                        // o1 = stack[0]
-                        codeGenerator.IL.Stloc(o1);                 // store the value into local variable o1
-
-                        // PREPARE <variable>:
-                        codeGenerator.ChainBuilder.Create();
-                        vals[i].Emit(codeGenerator);
-
-                        // LOAD o1
-                        codeGenerator.IL.Ldloc(o1);
-
-                        // LOAD PhpVariable.Copy(STACK,CopyReason.Assigned)
-                        codeGenerator.EmitVariableCopy(CopyReason.Assigned, null);
-
-                        // STORE <variable>:
-                        VariableUseHelper.EmitAssign((VariableUse)vals[i], codeGenerator);
-                        codeGenerator.ChainBuilder.End();
-                    }
-                    else if (vals[i] is ListEx)
-                    {
-                        EmitAssignList(codeGenerator, (vals[i] as ListEx).LValues, o1);
-                        codeGenerator.IL.Emit(OpCodes.Pop); // removes used value from the stack
-                    }
-                    else
-                    {
-                        codeGenerator.IL.Emit(OpCodes.Pop); // removes used value from the stack
-
-                        Debug.Fail("Unsupported list argument of type " + vals[i].GetType().ToString());
-                    }
-                }
-            }
-
-            /// <summary>
-            /// Assigns null into given lvalues recursively.
-            /// </summary>
-            /// <param name="codeGenerator"></param>
-            /// <param name="vals"></param>
-            private static void EmitAssignListNulls(CodeGenerator codeGenerator, List<Expression> vals)
-            {
-                // clear lvalues recursively
-
-                for (int i = 0; i < vals.Count; ++i)
-                {
-                    if (vals[i] == null)
-                        continue;
-
-                    if (vals[i] is VariableUse)
-                    {
-                        // Prepare stack for writing result...
-                        codeGenerator.ChainBuilder.Create();
-                        (vals[i] as VariableUse).Emit(codeGenerator);
-
-                        codeGenerator.IL.Emit(OpCodes.Ldnull);
-
-                        // Store result
-                        VariableUseHelper.EmitAssign((VariableUse)vals[i], codeGenerator);
-                        codeGenerator.ChainBuilder.End();
-                    }
-                    else if (vals[i] is ListEx)
-                    {
-                        EmitAssignListNulls(codeGenerator, (vals[i] as ListEx).LValues);
-                    }
-                    else
-                    {
-                        Debug.Fail("Unsupported list argument of type " + vals[i].GetType().ToString());
-                    }
-                }
-            }
-        }
-    }
-}
+/*
+
+ Copyright (c) 2013 DEVSENSE
+
+ The use and distribution terms for this software are contained in the file named License.txt, 
+ which can be found in the root of the Phalanger distribution. By using this software 
+ in any fashion, you are agreeing to be bound by the terms of this license.
+ 
+ You must not remove this notice from this software.
+
+*/
+
+using System;
+using System.Collections.Generic;
+using System.Reflection.Emit;
+using System.Diagnostics;
+
+using PHP.Core.AST;
+using PHP.Core.Emit;
+using PHP.Core.Parsers;
+
+namespace PHP.Core.Compiler.AST
+{
+    partial class NodeCompilers
+    {
+        [NodeCompiler(typeof(ListEx))]
+        sealed class ListExCompiler : ExpressionCompiler<ListEx>
+        {
+            public override Evaluation Analyze(ListEx node, Analyzer analyzer, ExInfoFromParent info)
+            {
+                access = info.Access;
+                ExInfoFromParent sinfo = new ExInfoFromParent(node);
+
+                // r-value
+                if (node.RValue != null)
+                    node.RValue = node.RValue.Analyze(analyzer, sinfo).Literalize();
+
+                // l-values
+                sinfo.Access = AccessType.Write;
+
+                for (int i = 0; i < node.LValues.Count; i++)
+                {
+                    if (node.LValues[i] != null)
+                        node.LValues[i] = node.LValues[i].Analyze(analyzer, sinfo).Expression;
+                }
+
+                return new Evaluation(node);
+            }
+
+            public override PhpTypeCode Emit(ListEx node, CodeGenerator codeGenerator)
+            {
+                Statistics.AST.AddNode("ListEx");
+
+                Debug.Assert(access == AccessType.Read || access == AccessType.None);
+                Debug.Assert(node.RValue != null);   // the root of the lists structure must have RValue assigned. list(whatever) = RValue
+
+                codeGenerator.EmitBoxing(node.RValue.Emit(codeGenerator));   // put object on the top of the stack
+
+                // assign the value from top of evaluation stack to the list
+                return this.EmitAssign(node, codeGenerator);
+            }
+
+            /// <summary>
+            /// Assigns items of array from the top of evaluation stack to the list.
+            /// </summary>
+            internal PhpTypeCode EmitAssign(ListEx listex, CodeGenerator codeGenerator)
+            {
+                LocalBuilder o1 = codeGenerator.IL.GetTemporaryLocal(Types.Object[0]);   // temporary variable for object to be copied
+                EmitAssignList(codeGenerator, listex.LValues, o1);                 // assign particular elements of the list, using the array from the stack
+
+                // return temporary local
+                codeGenerator.IL.ReturnTemporaryLocal(o1);
+
+                // the original top of the stack is replaced with the instance of array or null
+                if (access == AccessType.Read)
+                {
+                    return PhpTypeCode.PhpArray;    // return the top of the stack (null or array)
+                }
+                else
+                {
+                    codeGenerator.IL.Emit(OpCodes.Pop); // remove the top of the stack, not used
+                    return PhpTypeCode.Void;
+                }
+            }
+
+            /// <summary>
+            /// Use the object on the top of the stack, the object here will stay untouched.
+            /// 
+            /// Assigns recursively into lvalues. If the object is PhpArray, assign items, otherwise assign nulls.
+            /// </summary>
+            /// <param name="codeGenerator"></param>
+            /// <param name="vals">Arguments of the list expression.</param>
+            /// <param name="o1">Temporary local variable.</param>
+            /// <remarks>After the method finishes, the top of the stack is the same.</remarks>
+            private static void EmitAssignList(CodeGenerator codeGenerator, List<Expression> vals, LocalBuilder o1)
+            {
+                Label end_label = codeGenerator.IL.DefineLabel();
+                Label storearray_label = codeGenerator.IL.DefineLabel();
+
+                // PUSH stack[0] as PhpArray
+                codeGenerator.IL.Emit(OpCodes.Dup);                         // copy of the value, keep original value on the top of the stack
+                codeGenerator.IL.Emit(OpCodes.Isinst, Types.PhpArray[0]);   // convert the top of the stack into PhpArray
+
+                // the top of the stack points to array or null
+                // if (stack[0] != null) goto storearray_label
+                codeGenerator.IL.Emit(OpCodes.Dup);                         // copy of the value, keep original value on the top of the stack
+                codeGenerator.IL.Emit(OpCodes.Brtrue, storearray_label);    // jump to storearray_label if conversion succeeded
+
+                // Conversion to array failed, assign null into lvalues
+                EmitAssignListNulls(codeGenerator, vals);                   // fill vals with null recursively
+                codeGenerator.IL.Emit(OpCodes.Br, end_label);               // goto end_label
+
+                // Conversion to PhpArray succeeded
+                codeGenerator.IL.MarkLabel(storearray_label, true);
+
+                // assign array items into lvalues
+                EmitAssignListArray(codeGenerator, vals, o1);
+
+                // End label
+                codeGenerator.IL.MarkLabel(end_label, true);
+
+                codeGenerator.IL.Emit(OpCodes.Pop); // remove the top of the stack (array or null), not used then
+            }
+
+            private static void EmitAssignListArray(CodeGenerator codeGenerator, List<Expression> vals, LocalBuilder o1)
+            {
+                //
+                // the array is on the top of the evaluation stack, value will be kept, must be duplicated to be used
+                //
+
+                // Process in the reverse order !
+                for (int i = vals.Count - 1; i >= 0; i--)
+                {
+                    if (vals[i] == null)
+                        continue;
+
+                    // push the array item onto the stack
+
+                    // LOAD array.GetArrayItem(i,false)
+                    codeGenerator.IL.Emit(OpCodes.Dup);         // copy of the array
+                    codeGenerator.IL.Emit(OpCodes.Ldc_I4, i);   // i
+                    codeGenerator.IL.Emit(OpCodes.Ldc_I4_0);    // false (!quiet)
+                    codeGenerator.IL.Emit(OpCodes.Callvirt, Methods.PhpArray.GetArrayItem_Int32);
+
+                    // assign the item from the stack into vals[i]
+
+                    if (vals[i] is VariableUse)
+                    {
+                        // o1 = stack[0]
+                        codeGenerator.IL.Stloc(o1);                 // store the value into local variable o1
+
+                        // PREPARE <variable>:
+                        codeGenerator.ChainBuilder.Create();
+                        vals[i].Emit(codeGenerator);
+
+                        // LOAD o1
+                        codeGenerator.IL.Ldloc(o1);
+
+                        // LOAD PhpVariable.Copy(STACK,CopyReason.Assigned)
+                        codeGenerator.EmitVariableCopy(CopyReason.Assigned, null);
+
+                        // STORE <variable>:
+                        VariableUseHelper.EmitAssign((VariableUse)vals[i], codeGenerator);
+                        codeGenerator.ChainBuilder.End();
+                    }
+                    else if (vals[i] is ListEx)
+                    {
+                        EmitAssignList(codeGenerator, (vals[i] as ListEx).LValues, o1);
+                        codeGenerator.IL.Emit(OpCodes.Pop); // removes used value from the stack
+                    }
+                    else
+                    {
+                        codeGenerator.IL.Emit(OpCodes.Pop); // removes used value from the stack
+
+                        Debug.Fail("Unsupported list argument of type " + vals[i].GetType().ToString());
+                    }
+                }
+            }
+
+            /// <summary>
+            /// Assigns null into given lvalues recursively.
+            /// </summary>
+            /// <param name="codeGenerator"></param>
+            /// <param name="vals"></param>
+            private static void EmitAssignListNulls(CodeGenerator codeGenerator, List<Expression> vals)
+            {
+                // clear lvalues recursively
+
+                for (int i = 0; i < vals.Count; ++i)
+                {
+                    if (vals[i] == null)
+                        continue;
+
+                    if (vals[i] is VariableUse)
+                    {
+                        // Prepare stack for writing result...
+                        codeGenerator.ChainBuilder.Create();
+                        (vals[i] as VariableUse).Emit(codeGenerator);
+
+                        codeGenerator.IL.Emit(OpCodes.Ldnull);
+
+                        // Store result
+                        VariableUseHelper.EmitAssign((VariableUse)vals[i], codeGenerator);
+                        codeGenerator.ChainBuilder.End();
+                    }
+                    else if (vals[i] is ListEx)
+                    {
+                        EmitAssignListNulls(codeGenerator, (vals[i] as ListEx).LValues);
+                    }
+                    else
+                    {
+                        Debug.Fail("Unsupported list argument of type " + vals[i].GetType().ToString());
+                    }
+                }
+            }
+        }
+    }
+}